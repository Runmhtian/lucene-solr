package org.apache.solr.cloud;

/**
 * Licensed to the Apache Software Foundation (ASF) under one or more
 * contributor license agreements.  See the NOTICE file distributed with
 * this work for additional information regarding copyright ownership.
 * The ASF licenses this file to You under the Apache License, Version 2.0
 * (the "License"); you may not use this file except in compliance with
 * the License.  You may obtain a copy of the License at
 *
 *     http://www.apache.org/licenses/LICENSE-2.0
 *
 * Unless required by applicable law or agreed to in writing, software
 * distributed under the License is distributed on an "AS IS" BASIS,
 * WITHOUT WARRANTIES OR CONDITIONS OF ANY KIND, either express or implied.
 * See the License for the specific language governing permissions and
 * limitations under the License.
 */

import java.io.File;

import org.apache.solr.BaseDistributedSearchTestCase;
import org.apache.solr.client.solrj.embedded.JettySolrRunner;
import org.apache.solr.common.cloud.SolrZkClient;
import org.apache.solr.core.SolrConfig;
import org.junit.AfterClass;
import org.junit.Before;

public abstract class AbstractDistributedZkTestCase extends BaseDistributedSearchTestCase {
  private static final boolean DEBUG = false;
  protected ZkTestServer zkServer;

  @Before
  @Override
  public void setUp() throws Exception {
    super.setUp();
    log.info("####SETUP_START " + getName());
    createTempDir();
    ignoreException("java.nio.channels.ClosedChannelException");
    
    String zkDir = testDir.getAbsolutePath() + File.separator
    + "zookeeper/server1/data";
    zkServer = new ZkTestServer(zkDir);
    zkServer.run();
    
    System.setProperty("zkHost", zkServer.getZkAddress());
    
    AbstractZkTestCase.buildZooKeeper(zkServer.getZkHost(), zkServer.getZkAddress(), "solrconfig.xml", "schema.xml");

    // set some system properties for use by tests
    System.setProperty("solr.test.sys.prop1", "propone");
    System.setProperty("solr.test.sys.prop2", "proptwo");
  }
  
  @Override
  protected void createServers(int numShards) throws Exception {
    System.setProperty("collection", "control_collection");
    controlJetty = createJetty(testDir, testDir + "/control/data", "control_shard");
    System.clearProperty("collection");
    controlClient = createNewSolrServer(controlJetty.getLocalPort());

    StringBuilder sb = new StringBuilder();
    for (int i = 1; i <= numShards; i++) {
      if (sb.length() > 0) sb.append(',');
      JettySolrRunner j = createJetty(testDir, testDir + "/jetty" + i, "shard" + (i + 2));
      jettys.add(j);
      clients.add(createNewSolrServer(j.getLocalPort()));
      sb.append("localhost:").append(j.getLocalPort()).append(context);
    }

    shards = sb.toString();
  }

  @Override
  public void tearDown() throws Exception {
    if (DEBUG) {
      printLayout();
    }
    zkServer.shutdown();
    System.clearProperty("zkHost");
    System.clearProperty("collection");
    System.clearProperty("solr.test.sys.prop1");
    System.clearProperty("solr.test.sys.prop2");
    resetExceptionIgnores();
<<<<<<< HEAD
    super.tearDown();
    SolrConfig.severeErrors.clear();
=======
>>>>>>> 4c078d97
  }
  
  protected void printLayout() throws Exception {
    SolrZkClient zkClient = new SolrZkClient(zkServer.getZkHost(), AbstractZkTestCase.TIMEOUT);
    zkClient.printLayoutToStdOut();
    zkClient.close();
  }
  
  @AfterClass
  public static void afterClass() throws InterruptedException {
    // wait just a bit for any zk client threads to outlast timeout
    Thread.sleep(2000);
  }
}<|MERGE_RESOLUTION|>--- conflicted
+++ resolved
@@ -82,11 +82,7 @@
     System.clearProperty("solr.test.sys.prop1");
     System.clearProperty("solr.test.sys.prop2");
     resetExceptionIgnores();
-<<<<<<< HEAD
     super.tearDown();
-    SolrConfig.severeErrors.clear();
-=======
->>>>>>> 4c078d97
   }
   
   protected void printLayout() throws Exception {
