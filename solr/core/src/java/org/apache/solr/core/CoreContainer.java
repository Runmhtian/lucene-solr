/*
 * Licensed to the Apache Software Foundation (ASF) under one or more
 * contributor license agreements.  See the NOTICE file distributed with
 * this work for additional information regarding copyright ownership.
 * The ASF licenses this file to You under the Apache License, Version 2.0
 * (the "License"); you may not use this file except in compliance with
 * the License.  You may obtain a copy of the License at
 *
 *     http://www.apache.org/licenses/LICENSE-2.0
 *
 * Unless required by applicable law or agreed to in writing, software
 * distributed under the License is distributed on an "AS IS" BASIS,
 * WITHOUT WARRANTIES OR CONDITIONS OF ANY KIND, either express or implied.
 * See the License for the specific language governing permissions and
 * limitations under the License.
 */
package org.apache.solr.core;

import java.io.IOException;
import java.lang.invoke.MethodHandles;
import java.nio.file.Path;
import java.nio.file.Paths;
import java.text.SimpleDateFormat;
import java.util.ArrayList;
import java.util.Arrays;
import java.util.Collection;
import java.util.Collections;
import java.util.Date;
import java.util.List;
import java.util.Locale;
import java.util.Map;
import java.util.Optional;
import java.util.Properties;
import java.util.concurrent.ConcurrentHashMap;
import java.util.concurrent.ExecutionException;
import java.util.concurrent.ExecutorService;
import java.util.concurrent.Future;

import com.google.common.collect.ImmutableMap;
import com.google.common.collect.Maps;
import org.apache.http.auth.AuthSchemeProvider;
import org.apache.http.client.CredentialsProvider;
import org.apache.http.config.Lookup;
import org.apache.lucene.index.CorruptIndexException;
import org.apache.lucene.store.Directory;
import org.apache.solr.client.solrj.impl.HttpClientUtil;
import org.apache.solr.client.solrj.impl.SolrHttpClientBuilder;
import org.apache.solr.client.solrj.impl.SolrHttpClientContextBuilder;
import org.apache.solr.client.solrj.impl.SolrHttpClientContextBuilder.AuthSchemeRegistryProvider;
import org.apache.solr.client.solrj.impl.SolrHttpClientContextBuilder.CredentialsProviderProvider;
import org.apache.solr.client.solrj.util.SolrIdentifierValidator;
import org.apache.solr.cloud.CloudDescriptor;
import org.apache.solr.cloud.Overseer;
import org.apache.solr.cloud.ZkController;
import org.apache.solr.common.SolrException;
import org.apache.solr.common.SolrException.ErrorCode;
import org.apache.solr.common.cloud.Replica;
import org.apache.solr.common.cloud.Replica.State;
import org.apache.solr.common.util.ExecutorUtil;
import org.apache.solr.common.util.IOUtils;
import org.apache.solr.common.util.Utils;
import org.apache.solr.core.DirectoryFactory.DirContext;
import org.apache.solr.core.backup.repository.BackupRepository;
import org.apache.solr.core.backup.repository.BackupRepositoryFactory;
import org.apache.solr.handler.RequestHandlerBase;
import org.apache.solr.handler.SnapShooter;
import org.apache.solr.handler.admin.CollectionsHandler;
import org.apache.solr.handler.admin.ConfigSetsHandler;
import org.apache.solr.handler.admin.CoreAdminHandler;
import org.apache.solr.handler.admin.InfoHandler;
import org.apache.solr.handler.admin.MetricsCollectorHandler;
import org.apache.solr.handler.admin.MetricsHandler;
import org.apache.solr.handler.admin.SecurityConfHandler;
import org.apache.solr.handler.admin.SecurityConfHandlerLocal;
import org.apache.solr.handler.admin.SecurityConfHandlerZk;
import org.apache.solr.handler.admin.ZookeeperInfoHandler;
import org.apache.solr.handler.component.ShardHandlerFactory;
import org.apache.solr.logging.LogWatcher;
import org.apache.solr.logging.MDCLoggingContext;
import org.apache.solr.metrics.SolrCoreMetricManager;
import org.apache.solr.metrics.SolrMetricManager;
import org.apache.solr.metrics.SolrMetricProducer;
import org.apache.solr.request.SolrRequestHandler;
import org.apache.solr.search.SolrFieldCacheBean;
import org.apache.solr.security.AuthenticationPlugin;
import org.apache.solr.security.AuthorizationPlugin;
import org.apache.solr.security.HttpClientBuilderPlugin;
import org.apache.solr.security.PKIAuthenticationPlugin;
import org.apache.solr.security.SecurityPluginHolder;
import org.apache.solr.update.SolrCoreState;
import org.apache.solr.update.UpdateShardHandler;
import org.apache.solr.util.DefaultSolrThreadFactory;
import org.apache.solr.util.stats.MetricUtils;
import org.apache.zookeeper.KeeperException;
import org.slf4j.Logger;
import org.slf4j.LoggerFactory;

import static java.util.Objects.requireNonNull;
import static org.apache.solr.common.params.CommonParams.AUTHC_PATH;
import static org.apache.solr.common.params.CommonParams.AUTHZ_PATH;
import static org.apache.solr.common.params.CommonParams.COLLECTIONS_HANDLER_PATH;
import static org.apache.solr.common.params.CommonParams.CONFIGSETS_HANDLER_PATH;
import static org.apache.solr.common.params.CommonParams.CORES_HANDLER_PATH;
import static org.apache.solr.common.params.CommonParams.INFO_HANDLER_PATH;
import static org.apache.solr.common.params.CommonParams.METRICS_PATH;
import static org.apache.solr.common.params.CommonParams.ZK_PATH;
import static org.apache.solr.security.AuthenticationPlugin.AUTHENTICATION_PLUGIN_PROP;

/**
 *
 * @since solr 1.3
 */
public class CoreContainer {

  private static final Logger log = LoggerFactory.getLogger(MethodHandles.lookup().lookupClass());

  final SolrCores solrCores = new SolrCores(this);

  public static class CoreLoadFailure {

    public final CoreDescriptor cd;
    public final Exception exception;

    public CoreLoadFailure(CoreDescriptor cd, Exception loadFailure) {
      this.cd = cd;
      this.exception = loadFailure;
    }
  }

  protected final Map<String, CoreLoadFailure> coreInitFailures = new ConcurrentHashMap<>();

  protected CoreAdminHandler coreAdminHandler = null;
  protected CollectionsHandler collectionsHandler = null;
  protected TransientSolrCoreCache transientSolrCoreCache = null;
  private InfoHandler infoHandler;
  protected ConfigSetsHandler configSetsHandler = null;

  private PKIAuthenticationPlugin pkiAuthenticationPlugin;

  protected Properties containerProperties;

  private ConfigSetService coreConfigService;

  protected ZkContainer zkSys = new ZkContainer();
  protected ShardHandlerFactory shardHandlerFactory;

  private UpdateShardHandler updateShardHandler;

  private TransientSolrCoreCacheFactory transientCoreCache;
  
  private ExecutorService coreContainerWorkExecutor = ExecutorUtil.newMDCAwareCachedThreadPool(
      new DefaultSolrThreadFactory("coreContainerWorkExecutor") );

  protected LogWatcher logging = null;

  private CloserThread backgroundCloser = null;
  protected final NodeConfig cfg;
  protected final SolrResourceLoader loader;

  protected final String solrHome;

  protected final CoresLocator coresLocator;

  private String hostName;

  private final BlobRepository blobRepository = new BlobRepository(this);

  private PluginBag<SolrRequestHandler> containerHandlers = new PluginBag<>(SolrRequestHandler.class, null);

  private boolean asyncSolrCoreLoad;

  protected SecurityConfHandler securityConfHandler;

  private SecurityPluginHolder<AuthorizationPlugin> authorizationPlugin;

  private SecurityPluginHolder<AuthenticationPlugin> authenticationPlugin;

  private BackupRepositoryFactory backupRepoFactory;

  protected SolrMetricManager metricManager;

  protected MetricsHandler metricsHandler;

  protected MetricsCollectorHandler metricsCollectorHandler;

  private enum CoreInitFailedAction { fromleader, none }

  /**
   * This method instantiates a new instance of {@linkplain BackupRepository}.
   *
   * @param repositoryName The name of the backup repository (Optional).
   *                       If not specified, a default implementation is used.
   * @return a new instance of {@linkplain BackupRepository}.
   */
  public BackupRepository newBackupRepository(Optional<String> repositoryName) {
    BackupRepository repository;
    if (repositoryName.isPresent()) {
      repository = backupRepoFactory.newInstance(getResourceLoader(), repositoryName.get());
    } else {
      repository = backupRepoFactory.newInstance(getResourceLoader());
    }
    return repository;
  }

  public ExecutorService getCoreZkRegisterExecutorService() {
    return zkSys.getCoreZkRegisterExecutorService();
  }

  public SolrRequestHandler getRequestHandler(String path) {
    return RequestHandlerBase.getRequestHandler(path, containerHandlers);
  }

  public PluginBag<SolrRequestHandler> getRequestHandlers() {
    return this.containerHandlers;
  }

 // private ClientConnectionManager clientConnectionManager = new PoolingClientConnectionManager();

  {
    log.debug("New CoreContainer " + System.identityHashCode(this));
  }

  /**
   * Create a new CoreContainer using system properties to detect the solr home
   * directory.  The container's cores are not loaded.
   * @see #load()
   */
  public CoreContainer() {
    this(new SolrResourceLoader(SolrResourceLoader.locateSolrHome()));
  }

  /**
   * Create a new CoreContainer using the given SolrResourceLoader.  The container's
   * cores are not loaded.
   * @param loader the SolrResourceLoader
   * @see #load()
   */
  public CoreContainer(SolrResourceLoader loader) {
    this(SolrXmlConfig.fromSolrHome(loader, loader.getInstancePath()));
  }

  /**
   * Create a new CoreContainer using the given solr home directory.  The container's
   * cores are not loaded.
   * @param solrHome a String containing the path to the solr home directory
   * @see #load()
   */
  public CoreContainer(String solrHome) {
    this(new SolrResourceLoader(Paths.get(solrHome)));
  }

  /**
   * Create a new CoreContainer using the given SolrResourceLoader,
   * configuration and CoresLocator.  The container's cores are
   * not loaded.
   * @param config a ConfigSolr representation of this container's configuration
   * @see #load()
   */
  public CoreContainer(NodeConfig config) {
    this(config, new Properties());
  }

  public CoreContainer(NodeConfig config, Properties properties) {
    this(config, properties, new CorePropertiesLocator(config.getCoreRootDirectory()));
  }

  public CoreContainer(NodeConfig config, Properties properties, boolean asyncSolrCoreLoad) {
    this(config, properties, new CorePropertiesLocator(config.getCoreRootDirectory()), asyncSolrCoreLoad);
  }

  public CoreContainer(NodeConfig config, Properties properties, CoresLocator locator) {
    this(config, properties, locator, false);
  }

  public CoreContainer(NodeConfig config, Properties properties, CoresLocator locator, boolean asyncSolrCoreLoad) {
    this.loader = config.getSolrResourceLoader();
    this.solrHome = loader.getInstancePath().toString();
    this.cfg = requireNonNull(config);
    this.coresLocator = locator;
    this.containerProperties = new Properties(properties);
    this.asyncSolrCoreLoad = asyncSolrCoreLoad;
  }

  private synchronized void initializeAuthorizationPlugin(Map<String, Object> authorizationConf) {
    authorizationConf = Utils.getDeepCopy(authorizationConf, 4);
    //Initialize the Authorization module
    SecurityPluginHolder<AuthorizationPlugin> old = authorizationPlugin;
    SecurityPluginHolder<AuthorizationPlugin> authorizationPlugin = null;
    if (authorizationConf != null) {
      String klas = (String) authorizationConf.get("class");
      if (klas == null) {
        throw new SolrException(ErrorCode.SERVER_ERROR, "class is required for authorization plugin");
      }
      if (old != null && old.getZnodeVersion() == readVersion(authorizationConf)) {
        return;
      }
      log.info("Initializing authorization plugin: " + klas);
      authorizationPlugin = new SecurityPluginHolder<>(readVersion(authorizationConf),
          getResourceLoader().newInstance(klas, AuthorizationPlugin.class));

      // Read and pass the authorization context to the plugin
      authorizationPlugin.plugin.init(authorizationConf);
    } else {
      log.debug("Security conf doesn't exist. Skipping setup for authorization module.");
    }
    this.authorizationPlugin = authorizationPlugin;
    if (old != null) {
      try {
        old.plugin.close();
      } catch (Exception e) {
      }
    }
  }

  private synchronized void initializeAuthenticationPlugin(Map<String, Object> authenticationConfig) {
    authenticationConfig = Utils.getDeepCopy(authenticationConfig, 4);
    String pluginClassName = null;
    if (authenticationConfig != null) {
      if (authenticationConfig.containsKey("class")) {
        pluginClassName = String.valueOf(authenticationConfig.get("class"));
      } else {
        throw new SolrException(ErrorCode.SERVER_ERROR, "No 'class' specified for authentication in ZK.");
      }
    }

    if (pluginClassName != null) {
      log.debug("Authentication plugin class obtained from security.json: "+pluginClassName);
    } else if (System.getProperty(AUTHENTICATION_PLUGIN_PROP) != null) {
      pluginClassName = System.getProperty(AUTHENTICATION_PLUGIN_PROP);
      log.debug("Authentication plugin class obtained from system property '" +
          AUTHENTICATION_PLUGIN_PROP + "': " + pluginClassName);
    } else {
      log.debug("No authentication plugin used.");
    }
    SecurityPluginHolder<AuthenticationPlugin> old = authenticationPlugin;
    SecurityPluginHolder<AuthenticationPlugin> authenticationPlugin = null;

    // Initialize the plugin
    if (pluginClassName != null) {
      log.info("Initializing authentication plugin: " + pluginClassName);
      authenticationPlugin = new SecurityPluginHolder<>(readVersion(authenticationConfig),
          getResourceLoader().newInstance(pluginClassName,
              AuthenticationPlugin.class,
              null,
              new Class[]{CoreContainer.class},
              new Object[]{this}));
    }
    if (authenticationPlugin != null) {
      authenticationPlugin.plugin.init(authenticationConfig);
      setupHttpClientForAuthPlugin(authenticationPlugin.plugin);
    }
    this.authenticationPlugin = authenticationPlugin;
    try {
      if (old != null) old.plugin.close();
    } catch (Exception e) {/*do nothing*/ }

  }

  private void setupHttpClientForAuthPlugin(Object authcPlugin) {
    if (authcPlugin instanceof HttpClientBuilderPlugin) {
      // Setup HttpClient for internode communication
      SolrHttpClientBuilder builder = ((HttpClientBuilderPlugin) authcPlugin).getHttpClientBuilder(HttpClientUtil.getHttpClientBuilder());
      
      // The default http client of the core container's shardHandlerFactory has already been created and
      // configured using the default httpclient configurer. We need to reconfigure it using the plugin's
      // http client configurer to set it up for internode communication.
      log.debug("Reconfiguring HttpClient settings.");

      SolrHttpClientContextBuilder httpClientBuilder = new SolrHttpClientContextBuilder();
      if (builder.getCredentialsProviderProvider() != null) {
        httpClientBuilder.setDefaultCredentialsProvider(new CredentialsProviderProvider() {
          
          @Override
          public CredentialsProvider getCredentialsProvider() {
            return builder.getCredentialsProviderProvider().getCredentialsProvider();
          }
        });
      }
      if (builder.getAuthSchemeRegistryProvider() != null) {
        httpClientBuilder.setAuthSchemeRegistryProvider(new AuthSchemeRegistryProvider() {

          @Override
          public Lookup<AuthSchemeProvider> getAuthSchemeRegistry() {
            return builder.getAuthSchemeRegistryProvider().getAuthSchemeRegistry();
          }
        });
      }

      HttpClientUtil.setHttpClientRequestContextBuilder(httpClientBuilder);

    } else {
      if (pkiAuthenticationPlugin != null) {
        //this happened due to an authc plugin reload. no need to register the pkiAuthc plugin again
        if(pkiAuthenticationPlugin.isInterceptorRegistered()) return;
        log.info("PKIAuthenticationPlugin is managing internode requests");
        setupHttpClientForAuthPlugin(pkiAuthenticationPlugin);
        pkiAuthenticationPlugin.setInterceptorRegistered();
      }
    }
  }

  private static int readVersion(Map<String, Object> conf) {
    if (conf == null) return -1;
    Map meta = (Map) conf.get("");
    if (meta == null) return -1;
    Number v = (Number) meta.get("v");
    return v == null ? -1 : v.intValue();
  }

  /**
   * This method allows subclasses to construct a CoreContainer
   * without any default init behavior.
   *
   * @param testConstructor pass (Object)null.
   * @lucene.experimental
   */
  protected CoreContainer(Object testConstructor) {
    solrHome = null;
    loader = null;
    coresLocator = null;
    cfg = null;
    containerProperties = null;
  }

  public static CoreContainer createAndLoad(Path solrHome) {
    return createAndLoad(solrHome, solrHome.resolve(SolrXmlConfig.SOLR_XML_FILE));
  }

  /**
   * Create a new CoreContainer and load its cores
   * @param solrHome the solr home directory
   * @param configFile the file containing this container's configuration
   * @return a loaded CoreContainer
   */
  public static CoreContainer createAndLoad(Path solrHome, Path configFile) {
    SolrResourceLoader loader = new SolrResourceLoader(solrHome);
    CoreContainer cc = new CoreContainer(SolrXmlConfig.fromFile(loader, configFile));
    try {
      cc.load();
    } catch (Exception e) {
      cc.shutdown();
      throw e;
    }
    return cc;
  }

  public Properties getContainerProperties() {
    return containerProperties;
  }

  public PKIAuthenticationPlugin getPkiAuthenticationPlugin() {
    return pkiAuthenticationPlugin;
  }

  public SolrMetricManager getMetricManager() {
    return metricManager;
  }

  //-------------------------------------------------------------------
  // Initialization / Cleanup
  //-------------------------------------------------------------------

  /**
   * Load the cores defined for this CoreContainer
   */
  public void load()  {
    log.debug("Loading cores into CoreContainer [instanceDir={}]", loader.getInstancePath());

    // add the sharedLib to the shared resource loader before initializing cfg based plugins
    String libDir = cfg.getSharedLibDirectory();
    if (libDir != null) {
      Path libPath = loader.getInstancePath().resolve(libDir);
      try {
        loader.addToClassLoader(SolrResourceLoader.getURLs(libPath));
        loader.reloadLuceneSPI();
      } catch (IOException e) {
        if (!libDir.equals("lib")) { // Don't complain if default "lib" dir does not exist
          log.warn("Couldn't add files from {} to classpath: {}", libPath, e.getMessage());
        }
      }
    }

    metricManager = new SolrMetricManager();

    coreContainerWorkExecutor = MetricUtils.instrumentedExecutorService(
        coreContainerWorkExecutor, null,
        metricManager.registry(SolrMetricManager.getRegistryName(SolrInfoBean.Group.node)),
        SolrMetricManager.mkName("coreContainerWorkExecutor", SolrInfoBean.Category.CONTAINER.toString(), "threadPool"));

    shardHandlerFactory = ShardHandlerFactory.newInstance(cfg.getShardHandlerFactoryPluginInfo(), loader);
    if (shardHandlerFactory instanceof SolrMetricProducer) {
      SolrMetricProducer metricProducer = (SolrMetricProducer) shardHandlerFactory;
      metricProducer.initializeMetrics(metricManager, SolrInfoBean.Group.node.toString(), "httpShardHandler");
    }

    updateShardHandler = new UpdateShardHandler(cfg.getUpdateShardHandlerConfig());
    updateShardHandler.initializeMetrics(metricManager, SolrInfoBean.Group.node.toString(), "updateShardHandler");

    transientCoreCache = TransientSolrCoreCacheFactory.newInstance(loader, this);

    logging = LogWatcher.newRegisteredLogWatcher(cfg.getLogWatcherConfig(), loader);

    hostName = cfg.getNodeName();

    zkSys.initZooKeeper(this, solrHome, cfg.getCloudConfig());
    if(isZooKeeperAware())  pkiAuthenticationPlugin = new PKIAuthenticationPlugin(this, zkSys.getZkController().getNodeName());

    MDCLoggingContext.setNode(this);

    securityConfHandler = isZooKeeperAware() ? new SecurityConfHandlerZk(this) : new SecurityConfHandlerLocal(this);
    reloadSecurityProperties();
    this.backupRepoFactory = new BackupRepositoryFactory(cfg.getBackupRepositoryPlugins());

    createHandler(ZK_PATH, ZookeeperInfoHandler.class.getName(), ZookeeperInfoHandler.class);
    collectionsHandler = createHandler(COLLECTIONS_HANDLER_PATH, cfg.getCollectionsHandlerClass(), CollectionsHandler.class);
    infoHandler        = createHandler(INFO_HANDLER_PATH, cfg.getInfoHandlerClass(), InfoHandler.class);
    coreAdminHandler   = createHandler(CORES_HANDLER_PATH, cfg.getCoreAdminHandlerClass(), CoreAdminHandler.class);
    configSetsHandler = createHandler(CONFIGSETS_HANDLER_PATH, cfg.getConfigSetsHandlerClass(), ConfigSetsHandler.class);
    metricsHandler = createHandler(METRICS_PATH, MetricsHandler.class.getName(), MetricsHandler.class);
    metricsCollectorHandler = createHandler(MetricsCollectorHandler.HANDLER_PATH, MetricsCollectorHandler.class.getName(), MetricsCollectorHandler.class);
    // may want to add some configuration here in the future
    metricsCollectorHandler.init(null);
    containerHandlers.put(AUTHZ_PATH, securityConfHandler);
    securityConfHandler.initializeMetrics(metricManager, SolrInfoBean.Group.node.toString(), AUTHZ_PATH);
    containerHandlers.put(AUTHC_PATH, securityConfHandler);
    if(pkiAuthenticationPlugin != null)
      containerHandlers.put(PKIAuthenticationPlugin.PATH, pkiAuthenticationPlugin.getRequestHandler());

    metricManager.loadReporters(cfg.getMetricReporterPlugins(), loader, null, SolrInfoBean.Group.node);
    metricManager.loadReporters(cfg.getMetricReporterPlugins(), loader, null, SolrInfoBean.Group.jvm);
    metricManager.loadReporters(cfg.getMetricReporterPlugins(), loader, null, SolrInfoBean.Group.jetty);

    coreConfigService = ConfigSetService.createConfigSetService(cfg, loader, zkSys.zkController);

    containerProperties.putAll(cfg.getSolrProperties());

    // initialize gauges for reporting the number of cores and disk total/free

<<<<<<< HEAD
    String registryName = SolrMetricManager.getRegistryName(SolrInfoBean.Group.node);
    metricManager.registerGauge(null, registryName, () -> solrCores.getCores().size(),
        true, "loaded", SolrInfoBean.Category.CONTAINER.toString(), "cores");
    metricManager.registerGauge(null, registryName, () -> solrCores.getCoreNames().size() - solrCores.getCores().size(),
        true, "lazy", SolrInfoBean.Category.CONTAINER.toString(), "cores");
    metricManager.registerGauge(null, registryName, () -> solrCores.getAllCoreNames().size() - solrCores.getCoreNames().size(),
        true, "unloaded", SolrInfoBean.Category.CONTAINER.toString(), "cores");
    metricManager.registerGauge(null, registryName, () -> cfg.getCoreRootDirectory().toFile().getTotalSpace(),
        true, "totalSpace", SolrInfoBean.Category.CONTAINER.toString(), "fs");
    metricManager.registerGauge(null, registryName, () -> cfg.getCoreRootDirectory().toFile().getUsableSpace(),
        true, "usableSpace", SolrInfoBean.Category.CONTAINER.toString(), "fs");
    // add version information
    metricManager.registerGauge(null, registryName, () -> this.getClass().getPackage().getSpecificationVersion(),
        true, "specification", SolrInfoBean.Category.CONTAINER.toString(), "version");
    metricManager.registerGauge(null, registryName, () -> this.getClass().getPackage().getImplementationVersion(),
        true, "implementation", SolrInfoBean.Category.CONTAINER.toString(), "version");

    SolrFieldCacheBean fieldCacheBean = new SolrFieldCacheBean();
    fieldCacheBean.initializeMetrics(metricManager, registryName, null);
=======
    String registryName = SolrMetricManager.getRegistryName(SolrInfoMBean.Group.node);
    metricManager.registerGauge(registryName, () -> solrCores.getCores().size(),
        true, "loaded", SolrInfoMBean.Category.CONTAINER.toString(), "cores");
    metricManager.registerGauge(registryName, () -> solrCores.getLoadedCoreNames().size() - solrCores.getCores().size(),
        true, "lazy",SolrInfoMBean.Category.CONTAINER.toString(), "cores");
    metricManager.registerGauge(registryName, () -> solrCores.getAllCoreNames().size() - solrCores.getLoadedCoreNames().size(),
        true, "unloaded",SolrInfoMBean.Category.CONTAINER.toString(), "cores");
    metricManager.registerGauge(registryName, () -> cfg.getCoreRootDirectory().toFile().getTotalSpace(),
        true, "totalSpace", SolrInfoMBean.Category.CONTAINER.toString(), "fs");
    metricManager.registerGauge(registryName, () -> cfg.getCoreRootDirectory().toFile().getUsableSpace(),
        true, "usableSpace", SolrInfoMBean.Category.CONTAINER.toString(), "fs");
>>>>>>> 05749d06

    if (isZooKeeperAware()) {
      metricManager.loadClusterReporters(cfg.getMetricReporterPlugins(), this);
    }

    // setup executor to load cores in parallel
    ExecutorService coreLoadExecutor = MetricUtils.instrumentedExecutorService(
        ExecutorUtil.newMDCAwareFixedThreadPool(
            cfg.getCoreLoadThreadCount(isZooKeeperAware()),
            new DefaultSolrThreadFactory("coreLoadExecutor")), null,
        metricManager.registry(SolrMetricManager.getRegistryName(SolrInfoBean.Group.node)),
        SolrMetricManager.mkName("coreLoadExecutor", SolrInfoBean.Category.CONTAINER.toString(), "threadPool"));
    final List<Future<SolrCore>> futures = new ArrayList<>();
    try {
      List<CoreDescriptor> cds = coresLocator.discover(this);
      if (isZooKeeperAware()) {
        //sort the cores if it is in SolrCloud. In standalone node the order does not matter
        CoreSorter coreComparator = new CoreSorter().init(this);
        cds = new ArrayList<>(cds);//make a copy
        Collections.sort(cds, coreComparator::compare);
      }
      checkForDuplicateCoreNames(cds);

      for (final CoreDescriptor cd : cds) {
        if (cd.isTransient() || !cd.isLoadOnStartup()) {
          solrCores.putDynamicDescriptor(cd.getName(), cd);
        } else if (asyncSolrCoreLoad) {
          solrCores.markCoreAsLoading(cd);
        }
        if (cd.isLoadOnStartup()) {
          futures.add(coreLoadExecutor.submit(() -> {
            SolrCore core;
            try {
              if (zkSys.getZkController() != null) {
                zkSys.getZkController().throwErrorIfReplicaReplaced(cd);
              }

              core = create(cd, false, false);
            } finally {
              if (asyncSolrCoreLoad) {
                solrCores.markCoreAsNotLoading(cd);
              }
            }
            try {
              zkSys.registerInZk(core, true, false);
            } catch (RuntimeException e) {
              SolrException.log(log, "Error registering SolrCore", e);
            }
            return core;
          }));
        }
      }


      // Start the background thread
      backgroundCloser = new CloserThread(this, solrCores, cfg);
      backgroundCloser.start();

    } finally {
      if (asyncSolrCoreLoad && futures != null) {

        coreContainerWorkExecutor.submit((Runnable) () -> {
          try {
            for (Future<SolrCore> future : futures) {
              try {
                future.get();
              } catch (InterruptedException e) {
                Thread.currentThread().interrupt();
              } catch (ExecutionException e) {
                log.error("Error waiting for SolrCore to be created", e);
              }
            }
          } finally {
            ExecutorUtil.shutdownAndAwaitTermination(coreLoadExecutor);
          }
        });
      } else {
        ExecutorUtil.shutdownAndAwaitTermination(coreLoadExecutor);
      }
    }

    if (isZooKeeperAware()) {
      zkSys.getZkController().checkOverseerDesignate();
    }
  }

  public TransientSolrCoreCache getTransientCacheHandler() {

    if (transientCoreCache == null) {
      log.error("No transient handler has been defined. Check solr.xml to see if an attempt to provide a custom " +
          "TransientSolrCoreCacheFactory was done incorrectly since the default should have been used otherwise.");
      return null;
    }
    return transientCoreCache.getTransientSolrCoreCache();
  }
  
  public void securityNodeChanged() {
    log.info("Security node changed, reloading security.json");
    reloadSecurityProperties();
  }

  /**
   * Make sure securityConfHandler is initialized
   */
  private void reloadSecurityProperties() {
    SecurityConfHandler.SecurityConfig securityConfig = securityConfHandler.getSecurityConfig(false);
    initializeAuthorizationPlugin((Map<String, Object>) securityConfig.getData().get("authorization"));
    initializeAuthenticationPlugin((Map<String, Object>) securityConfig.getData().get("authentication"));
  }

  private static void checkForDuplicateCoreNames(List<CoreDescriptor> cds) {
    Map<String, Path> addedCores = Maps.newHashMap();
    for (CoreDescriptor cd : cds) {
      final String name = cd.getName();
      if (addedCores.containsKey(name))
        throw new SolrException(ErrorCode.SERVER_ERROR,
            String.format(Locale.ROOT, "Found multiple cores with the name [%s], with instancedirs [%s] and [%s]",
                name, addedCores.get(name), cd.getInstanceDir()));
      addedCores.put(name, cd.getInstanceDir());
    }
  }

  private volatile boolean isShutDown = false;

  public boolean isShutDown() {
    return isShutDown;
  }

  /**
   * Stops all cores.
   */
  public void shutdown() {
    log.info("Shutting down CoreContainer instance="
        + System.identityHashCode(this));

    isShutDown = true;

    ExecutorUtil.shutdownAndAwaitTermination(coreContainerWorkExecutor);
    if (metricManager != null) {
      metricManager.closeReporters(SolrMetricManager.getRegistryName(SolrInfoBean.Group.node));
      metricManager.closeReporters(SolrMetricManager.getRegistryName(SolrInfoBean.Group.jvm));
      metricManager.closeReporters(SolrMetricManager.getRegistryName(SolrInfoBean.Group.jetty));
    }

    if (isZooKeeperAware()) {
      cancelCoreRecoveries();
      zkSys.zkController.publishNodeAsDown(zkSys.zkController.getNodeName());
      if (metricManager != null) {
        metricManager.closeReporters(SolrMetricManager.getRegistryName(SolrInfoBean.Group.cluster));
      }
    }

    try {
      if (coreAdminHandler != null) coreAdminHandler.shutdown();
    } catch (Exception e) {
      log.warn("Error shutting down CoreAdminHandler. Continuing to close CoreContainer.", e);
    }

    try {
      // First wake up the closer thread, it'll terminate almost immediately since it checks isShutDown.
      synchronized (solrCores.getModifyLock()) {
        solrCores.getModifyLock().notifyAll(); // wake up anyone waiting
      }
      if (backgroundCloser != null) { // Doesn't seem right, but tests get in here without initializing the core.
        try {
          while (true) {
            backgroundCloser.join(15000);
            if (backgroundCloser.isAlive()) {
              synchronized (solrCores.getModifyLock()) {
                solrCores.getModifyLock().notifyAll(); // there is a race we have to protect against
              }
            } else {
              break;
            }
          }
        } catch (InterruptedException e) {
          Thread.currentThread().interrupt();
          if (log.isDebugEnabled()) {
            log.debug("backgroundCloser thread was interrupted before finishing");
          }
        }
      }
      // Now clear all the cores that are being operated upon.
      solrCores.close();

      // It's still possible that one of the pending dynamic load operation is waiting, so wake it up if so.
      // Since all the pending operations queues have been drained, there should be nothing to do.
      synchronized (solrCores.getModifyLock()) {
        solrCores.getModifyLock().notifyAll(); // wake up the thread
      }

    } finally {
      try {
        if (shardHandlerFactory != null) {
          shardHandlerFactory.close();
        }
      } finally {
        try {
          if (updateShardHandler != null) {
            updateShardHandler.close();
          }
        } finally {
          // we want to close zk stuff last
          zkSys.close();
        }
      }
    }

    // It should be safe to close the authorization plugin at this point.
    try {
      if(authorizationPlugin != null) {
        authorizationPlugin.plugin.close();
      }
    } catch (IOException e) {
      log.warn("Exception while closing authorization plugin.", e);
    }

    // It should be safe to close the authentication plugin at this point.
    try {
      if(authenticationPlugin != null) {
        authenticationPlugin.plugin.close();
        authenticationPlugin = null;
      }
    } catch (Exception e) {
      log.warn("Exception while closing authentication plugin.", e);
    }

    org.apache.lucene.util.IOUtils.closeWhileHandlingException(loader); // best effort
  }

  public void cancelCoreRecoveries() {

    List<SolrCore> cores = solrCores.getCores();

    // we must cancel without holding the cores sync
    // make sure we wait for any recoveries to stop
    for (SolrCore core : cores) {
      try {
        core.getSolrCoreState().cancelRecovery();
      } catch (Exception e) {
        SolrException.log(log, "Error canceling recovery for core", e);
      }
    }
  }

  @Override
  protected void finalize() throws Throwable {
    try {
      if(!isShutDown){
        log.error("CoreContainer was not close prior to finalize(), indicates a bug -- POSSIBLE RESOURCE LEAK!!!  instance=" + System.identityHashCode(this));
      }
    } finally {
      super.finalize();
    }
  }

  public CoresLocator getCoresLocator() {
    return coresLocator;
  }

  protected SolrCore registerCore(String name, SolrCore core, boolean registerInZk, boolean skipRecovery) {
    if( core == null ) {
      throw new RuntimeException( "Can not register a null core." );
    }

    // We can register a core when creating them via the admin UI, so we need to ensure that the dynamic descriptors
    // are up to date
    CoreDescriptor cd = core.getCoreDescriptor();
    if ((cd.isTransient() || ! cd.isLoadOnStartup())
        && solrCores.getDynamicDescriptor(name) == null) {
      // Store it away for later use. includes non-transient but not
      // loaded at startup cores.
      solrCores.putDynamicDescriptor(name, cd);
    }

    SolrCore old;

    if (isShutDown) {
      core.close();
      throw new IllegalStateException("This CoreContainer has been closed");
    }
    if (cd.isTransient()) {
      old = solrCores.putTransientCore(cfg, name, core, loader);
    } else {
      old = solrCores.putCore(name, core);
    }
      /*
      * set both the name of the descriptor and the name of the
      * core, since the descriptors name is used for persisting.
      */

    core.setName(name);

    coreInitFailures.remove(name);

    if( old == null || old == core) {
      log.debug( "registering core: "+name );
      if (registerInZk) {
        zkSys.registerInZk(core, false, skipRecovery);
      }
      return null;
    }
    else {
      log.debug( "replacing core: "+name );
      old.close();
      if (registerInZk) {
        zkSys.registerInZk(core, false, skipRecovery);
      }
      return old;
    }
  }

  /**
   * Creates a new core, publishing the core state to the cluster
   * @param coreName the core name
   * @param parameters the core parameters
   * @return the newly created core
   */
  public SolrCore create(String coreName, Map<String, String> parameters) {
    return create(coreName, cfg.getCoreRootDirectory().resolve(coreName), parameters, false);
  }

  /**
   * Creates a new core in a specified instance directory, publishing the core state to the cluster
   * @param coreName the core name
   * @param instancePath the instance directory
   * @param parameters the core parameters
   * @return the newly created core
   */
  public SolrCore create(String coreName, Path instancePath, Map<String, String> parameters, boolean newCollection) {

    CoreDescriptor cd = new CoreDescriptor(this, coreName, instancePath, parameters);

    // TODO: There's a race here, isn't there?
    if (getAllCoreNames().contains(coreName)) {
      log.warn("Creating a core with existing name is not allowed");
      // TODO: Shouldn't this be a BAD_REQUEST?
      throw new SolrException(ErrorCode.SERVER_ERROR, "Core with name '" + coreName + "' already exists.");
    }

    boolean preExisitingZkEntry = false;
    try {
      if (getZkController() != null) {
        if (!Overseer.isLegacy(getZkController().getZkStateReader())) {
          if (cd.getCloudDescriptor().getCoreNodeName() == null) {
            throw new SolrException(ErrorCode.SERVER_ERROR, "non legacy mode coreNodeName missing " + parameters.toString());

          }
        }
        preExisitingZkEntry = getZkController().checkIfCoreNodeNameAlreadyExists(cd);
      }

      SolrCore core = create(cd, true, newCollection);

      // only write out the descriptor if the core is successfully created
      coresLocator.create(this, cd);

      return core;
    }
    catch (Exception ex) {
      if (isZooKeeperAware() && !preExisitingZkEntry) {
        try {
          getZkController().unregister(coreName, cd);
        } catch (InterruptedException e) {
          Thread.currentThread().interrupt();
          SolrException.log(log, null, e);
        } catch (KeeperException e) {
          SolrException.log(log, null, e);
        }
      }

      Throwable tc = ex;
      Throwable c = null;
      do {
        tc = tc.getCause();
        if (tc != null) {
          c = tc;
        }
      } while (tc != null);

      String rootMsg = "";
      if (c != null) {
        rootMsg = " Caused by: " + c.getMessage();
      }

      throw new SolrException(SolrException.ErrorCode.BAD_REQUEST,
          "Error CREATEing SolrCore '" + coreName + "': " + ex.getMessage() + rootMsg, ex);
    }

  }

  /**
   * Creates a new core based on a CoreDescriptor.
   *
   * @param dcore        a core descriptor
   * @param publishState publish core state to the cluster if true
   *
   * @return the newly created core
   */
  private SolrCore create(CoreDescriptor dcore, boolean publishState, boolean newCollection) {

    if (isShutDown) {
      throw new SolrException(ErrorCode.SERVICE_UNAVAILABLE, "Solr has been shutdown.");
    }

    SolrCore core = null;
    try {
      MDCLoggingContext.setCoreDescriptor(dcore);
      SolrIdentifierValidator.validateCoreName(dcore.getName());
      if (zkSys.getZkController() != null) {
        zkSys.getZkController().preRegister(dcore);
      }

      ConfigSet coreConfig = coreConfigService.getConfig(dcore);
      dcore.setConfigSetTrusted(coreConfig.isTrusted());
      log.info("Creating SolrCore '{}' using configuration from {}, trusted={}", dcore.getName(), coreConfig.getName(), dcore.isConfigSetTrusted());
      try {
        core = new SolrCore(dcore, coreConfig);
      } catch (SolrException e) {
        core = processCoreCreateException(e, dcore, coreConfig);
      }

      // always kick off recovery if we are in non-Cloud mode
      if (!isZooKeeperAware() && core.getUpdateHandler().getUpdateLog() != null) {
        core.getUpdateHandler().getUpdateLog().recoverFromLog();
      }

      registerCore(dcore.getName(), core, publishState, newCollection);

      return core;
    } catch (Exception e) {
      coreInitFailures.put(dcore.getName(), new CoreLoadFailure(dcore, e));
      final SolrException solrException = new SolrException(ErrorCode.SERVER_ERROR, "Unable to create core [" + dcore.getName() + "]", e);
      if(core != null && !core.isClosed())
        IOUtils.closeQuietly(core);
      throw solrException;
    } catch (Throwable t) {
      SolrException e = new SolrException(ErrorCode.SERVER_ERROR, "JVM Error creating core [" + dcore.getName() + "]: " + t.getMessage(), t);
      coreInitFailures.put(dcore.getName(), new CoreLoadFailure(dcore, e));
      if(core != null && !core.isClosed())
        IOUtils.closeQuietly(core);
      throw t;
    } finally {
      MDCLoggingContext.clear();
    }
  }
  
  /**
   * Take action when we failed to create a SolrCore. If error is due to corrupt index, try to recover. Various recovery
   * strategies can be specified via system properties "-DCoreInitFailedAction={fromleader, none}"
   *
   * @see CoreInitFailedAction
   *
   * @param original
   *          the problem seen when loading the core the first time.
   * @param dcore
   *          core descriptor for the core to create
   * @param coreConfig
   *          core config for the core to create
   * @return if possible
   * @throws SolrException
   *           rethrows the original exception if we will not attempt to recover, throws a new SolrException with the
   *           original exception as a suppressed exception if there is a second problem creating the solr core.
   */
  private SolrCore processCoreCreateException(SolrException original, CoreDescriptor dcore, ConfigSet coreConfig) {
    // Traverse full chain since CIE may not be root exception
    Throwable cause = original;
    while ((cause = cause.getCause()) != null) {
      if (cause instanceof CorruptIndexException) {
        break;
      }
    }
    
    // If no CorruptIndexExeption, nothing we can try here
    if (cause == null) throw original;
    
    CoreInitFailedAction action = CoreInitFailedAction.valueOf(System.getProperty(CoreInitFailedAction.class.getSimpleName(), "none"));
    log.debug("CorruptIndexException while creating core, will attempt to repair via {}", action);
    
    switch (action) {
      case fromleader: // Recovery from leader on a CorruptedIndexException
        if (isZooKeeperAware()) {
          CloudDescriptor desc = dcore.getCloudDescriptor();
          try {
            Replica leader = getZkController().getClusterState()
                .getCollection(desc.getCollectionName())
                .getSlice(desc.getShardId())
                .getLeader();
            if (leader != null && leader.getState() == State.ACTIVE) {
              log.info("Found active leader, will attempt to create fresh core and recover.");
              resetIndexDirectory(dcore, coreConfig);
              return new SolrCore(dcore, coreConfig);
            }
          } catch (SolrException se) {
            se.addSuppressed(original);
            throw se;
          }
        }
        throw original;
      case none:
        throw original;
      default:
        log.warn("Failed to create core, and did not recognize specified 'CoreInitFailedAction': [{}]. Valid options are {}.",
            action, Arrays.asList(CoreInitFailedAction.values()));
        throw original;
    }
  }

  /**
   * Write a new index directory for the a SolrCore, but do so without loading it.
   */
  private void resetIndexDirectory(CoreDescriptor dcore, ConfigSet coreConfig) {
    SolrConfig config = coreConfig.getSolrConfig();

    String registryName = SolrMetricManager.getRegistryName(SolrInfoBean.Group.core, dcore.getName());
    DirectoryFactory df = DirectoryFactory.loadDirectoryFactory(config, this, registryName);
    String dataDir = SolrCore.findDataDir(df, null, config, dcore);

    String tmpIdxDirName = "index." + new SimpleDateFormat(SnapShooter.DATE_FMT, Locale.ROOT).format(new Date());
    SolrCore.modifyIndexProps(df, dataDir, config, tmpIdxDirName);

    // Free the directory object that we had to create for this
    Directory dir = null;
    try {
      dir = df.get(dataDir, DirContext.META_DATA, config.indexConfig.lockType);
    } catch (IOException e) {
      throw new SolrException(SolrException.ErrorCode.SERVER_ERROR, e);
    } finally {
      try {
        df.release(dir);
        df.doneWithDirectory(dir);
      } catch (IOException e) {
        SolrException.log(log, e);
      }
    }
  }

  /**
   * @return a Collection of registered SolrCores
   */
  public Collection<SolrCore> getCores() {
    return solrCores.getCores();
  }

  /**
   * @return a Collection of the names that loaded cores are mapped to
   */
  public Collection<String> getCoreNames() {
    return solrCores.getLoadedCoreNames();
  }

  /** This method is currently experimental.
   * @return a Collection of the names that a specific core is mapped to.
   */
  public Collection<String> getCoreNames(SolrCore core) {
    return solrCores.getCoreNames(core);
  }

  /**
   * get a list of all the cores that are currently loaded
   * @return a list of al lthe available core names in either permanent or transient core lists.
   * 
   * Note: this implies that the core is loaded
   */
  public Collection<String> getAllCoreNames() {
    return solrCores.getAllCoreNames();

  }

  /**
   * Returns an immutable Map of Exceptions that occured when initializing 
   * SolrCores (either at startup, or do to runtime requests to create cores) 
   * keyed off of the name (String) of the SolrCore that had the Exception 
   * during initialization.
   * <p>
   * While the Map returned by this method is immutable and will not change 
   * once returned to the client, the source data used to generate this Map 
   * can be changed as various SolrCore operations are performed:
   * </p>
   * <ul>
   *  <li>Failed attempts to create new SolrCores will add new Exceptions.</li>
   *  <li>Failed attempts to re-create a SolrCore using a name already contained in this Map will replace the Exception.</li>
   *  <li>Failed attempts to reload a SolrCore will cause an Exception to be added to this list -- even though the existing SolrCore with that name will continue to be available.</li>
   *  <li>Successful attempts to re-created a SolrCore using a name already contained in this Map will remove the Exception.</li>
   *  <li>Registering an existing SolrCore with a name already contained in this Map (ie: ALIAS or SWAP) will remove the Exception.</li>
   * </ul>
   */
  public Map<String, CoreLoadFailure> getCoreInitFailures() {
    return ImmutableMap.copyOf(coreInitFailures);
  }


  // ---------------- Core name related methods --------------- 
  /**
   * Recreates a SolrCore.
   * While the new core is loading, requests will continue to be dispatched to
   * and processed by the old core
   * 
   * @param name the name of the SolrCore to reload
   */
  public void reload(String name) {
    SolrCore core = solrCores.getCoreFromAnyList(name, false);
    if (core != null) {
      CoreDescriptor cd = core.getCoreDescriptor();
      try {
        solrCores.waitAddPendingCoreOps(cd.getName());
        ConfigSet coreConfig = coreConfigService.getConfig(cd);
        log.info("Reloading SolrCore '{}' using configuration from {}", cd.getName(), coreConfig.getName());
        SolrCore newCore = core.reload(coreConfig);
        registerCore(cd.getName(), newCore, false, false);
        if (getZkController() != null) {
          boolean onlyLeaderIndexes = getZkController().getClusterState().getCollection(cd.getCollectionName()).getRealtimeReplicas() == 1;
          if (onlyLeaderIndexes && !cd.getCloudDescriptor().isLeader()) {
            getZkController().stopReplicationFromLeader(core.getName());
            getZkController().startReplicationFromLeader(newCore.getName());
          }
        }
      } catch (SolrCoreState.CoreIsClosedException e) {
        throw e;
      } catch (Exception e) {
        coreInitFailures.put(cd.getName(), new CoreLoadFailure(cd, e));
        throw new SolrException(ErrorCode.SERVER_ERROR, "Unable to reload core [" + cd.getName() + "]", e);
      }
      finally {
        solrCores.removeFromPendingOps(cd.getName());
      }
    } else {
      CoreLoadFailure clf = coreInitFailures.get(name);
      if (clf != null) {
        create(clf.cd, true, false);
      } else {
        throw new SolrException(SolrException.ErrorCode.BAD_REQUEST, "No such core: " + name );
      }
    }
  }

  /**
   * Swaps two SolrCore descriptors.
   */
  public void swap(String n0, String n1) {
    if( n0 == null || n1 == null ) {
      throw new SolrException( SolrException.ErrorCode.BAD_REQUEST, "Can not swap unnamed cores." );
    }
    solrCores.swap(n0, n1);

    coresLocator.swap(this, solrCores.getCoreDescriptor(n0), solrCores.getCoreDescriptor(n1));

    log.info("swapped: " + n0 + " with " + n1);
  }

  /**
   * Unload a core from this container, leaving all files on disk
   * @param name the name of the core to unload
   */
  public void unload(String name) {
    unload(name, false, false, false);
  }

  /**
   * Unload a core from this container, optionally removing the core's data and configuration
   *
   * @param name the name of the core to unload
   * @param deleteIndexDir if true, delete the core's index on close
   * @param deleteDataDir if true, delete the core's data directory on close
   * @param deleteInstanceDir if true, delete the core's instance directory on close
   */
  public void unload(String name, boolean deleteIndexDir, boolean deleteDataDir, boolean deleteInstanceDir) {

    if (name != null) {
      // check for core-init errors first
      CoreLoadFailure loadFailure = coreInitFailures.remove(name);
      if (loadFailure != null) {
        // getting the index directory requires opening a DirectoryFactory with a SolrConfig, etc,
        // which we may not be able to do because of the init error.  So we just go with what we
        // can glean from the CoreDescriptor - datadir and instancedir
        SolrCore.deleteUnloadedCore(loadFailure.cd, deleteDataDir, deleteInstanceDir);
        return;
      }
    }

    CoreDescriptor cd = solrCores.getCoreDescriptor(name);
    if (cd == null) {
      throw new SolrException(ErrorCode.BAD_REQUEST, "Cannot unload non-existent core [" + name + "]");
    }

    boolean close = solrCores.isLoadedNotPendingClose(name);
    SolrCore core = solrCores.remove(name);
    coresLocator.delete(this, cd);

    if (core == null) {
      // transient core
      SolrCore.deleteUnloadedCore(cd, deleteDataDir, deleteInstanceDir);
      return;
    }

    // delete metrics specific to this core
    metricManager.removeRegistry(core.getCoreMetricManager().getRegistryName());

    if (zkSys.getZkController() != null) {
      // cancel recovery in cloud mode
      core.getSolrCoreState().cancelRecovery();
    }
    
    core.unloadOnClose(deleteIndexDir, deleteDataDir, deleteInstanceDir);
    if (close)
      core.closeAndWait();

    if (zkSys.getZkController() != null) {
      try {
        zkSys.getZkController().unregister(name, cd);
      } catch (InterruptedException e) {
        Thread.currentThread().interrupt();
        throw new SolrException(ErrorCode.SERVER_ERROR, "Interrupted while unregistering core [" + name + "] from cloud state");
      } catch (KeeperException e) {
        throw new SolrException(ErrorCode.SERVER_ERROR, "Error unregistering core [" + name + "] from cloud state", e);
      }
    }
  }

  public void rename(String name, String toName) {
    SolrIdentifierValidator.validateCoreName(toName);
    try (SolrCore core = getCore(name)) {
      if (core != null) {
        String oldRegistryName = core.getCoreMetricManager().getRegistryName();
        String newRegistryName = SolrCoreMetricManager.createRegistryName(core, toName);
        metricManager.swapRegistries(oldRegistryName, newRegistryName);
        registerCore(toName, core, true, false);
        SolrCore old = solrCores.remove(name);
        coresLocator.rename(this, old.getCoreDescriptor(), core.getCoreDescriptor());
      }
    }
  }

  /**
   * Get the CoreDescriptors for all cores managed by this container
   * @return a List of CoreDescriptors
   */
  public List<CoreDescriptor> getCoreDescriptors() {
    return solrCores.getCoreDescriptors();
  }

  public CoreDescriptor getCoreDescriptor(String coreName) {
    // TODO make this less hideous!
    for (CoreDescriptor cd : getCoreDescriptors()) {
      if (cd.getName().equals(coreName))
        return cd;
    }
    return null;
  }

  public Path getCoreRootDirectory() {
    return cfg.getCoreRootDirectory();
  }

  /**
   * Gets a core by name and increase its refcount.
   *
   * @see SolrCore#close()
   * @param name the core name
   * @return the core if found, null if a SolrCore by this name does not exist
   * @exception SolrCoreInitializationException if a SolrCore with this name failed to be initialized
   */
  public SolrCore getCore(String name) {

    // Do this in two phases since we don't want to lock access to the cores over a load.
    SolrCore core = solrCores.getCoreFromAnyList(name, true);

    if (core != null) {
      return core;
    }

    // OK, it's not presently in any list, is it in the list of dynamic cores but not loaded yet? If so, load it.
    CoreDescriptor desc = solrCores.getDynamicDescriptor(name);
    if (desc == null) { //Nope, no transient core with this name

      // if there was an error initializing this core, throw a 500
      // error with the details for clients attempting to access it.
      CoreLoadFailure loadFailure = getCoreInitFailures().get(name);
      if (null != loadFailure) {
        throw new SolrCoreInitializationException(name, loadFailure.exception);
      }
      // otherwise the user is simply asking for something that doesn't exist.
      return null;
    }

    // This will put an entry in pending core ops if the core isn't loaded
    core = solrCores.waitAddPendingCoreOps(name);

    if (isShutDown) return null; // We're quitting, so stop. This needs to be after the wait above since we may come off
                                 // the wait as a consequence of shutting down.
    try {
      if (core == null) {
        if (zkSys.getZkController() != null) {
          zkSys.getZkController().throwErrorIfReplicaReplaced(desc);
        }
        core = create(desc, true, false); // This should throw an error if it fails.
      }
      core.open();
    }
    finally {
      solrCores.removeFromPendingOps(name);
    }

    return core;
  }

  public BlobRepository getBlobRepository(){
    return blobRepository;
  }
  
  /**
   * If using asyncSolrCoreLoad=true, calling this after {@link #load()} will
   * not return until all cores have finished loading.
   * 
   * @param timeoutMs timeout, upon which method simply returns
   */
  public void waitForLoadingCoresToFinish(long timeoutMs) {
    solrCores.waitForLoadingCoresToFinish(timeoutMs);
  }
  
  public void waitForLoadingCore(String name, long timeoutMs) {
    solrCores.waitForLoadingCoreToFinish(name, timeoutMs);
  }

  // ---------------- CoreContainer request handlers --------------

  protected <T> T createHandler(String path, String handlerClass, Class<T> clazz) {
    T handler = loader.newInstance(handlerClass, clazz, null, new Class[] { CoreContainer.class }, new Object[] { this });
    if (handler instanceof SolrRequestHandler) {
      containerHandlers.put(path, (SolrRequestHandler)handler);
    }
    if (handler instanceof SolrMetricProducer) {
      ((SolrMetricProducer)handler).initializeMetrics(metricManager, SolrInfoBean.Group.node.toString(), path);
    }
    return handler;
  }

  public CoreAdminHandler getMultiCoreHandler() {
    return coreAdminHandler;
  }

  public CollectionsHandler getCollectionsHandler() {
    return collectionsHandler;
  }

  public InfoHandler getInfoHandler() {
    return infoHandler;
  }

  public ConfigSetsHandler getConfigSetsHandler() {
    return configSetsHandler;
  }

  public String getHostName() {
    return this.hostName;
  }

  /**
   * Gets the alternate path for multicore handling:
   * This is used in case there is a registered unnamed core (aka name is "") to
   * declare an alternate way of accessing named cores.
   * This can also be used in a pseudo single-core environment so admins can prepare
   * a new version before swapping.
   */
  public String getManagementPath() {
    return cfg.getManagementPath();
  }

  public LogWatcher getLogging() {
    return logging;
  }

  /**
   * Determines whether the core is already loaded or not but does NOT load the core
   *
   */
  public boolean isLoaded(String name) {
    return solrCores.isLoaded(name);
  }

  public boolean isLoadedNotPendingClose(String name) {
    return solrCores.isLoadedNotPendingClose(name);
  }

  /**
   * Gets a solr core descriptor for a core that is not loaded. Note that if the caller calls this on a
   * loaded core, the unloaded descriptor will be returned.
   *
   * @param cname - name of the unloaded core descriptor to load. NOTE:
   * @return a coreDescriptor. May return null
   */
  public CoreDescriptor getUnloadedCoreDescriptor(String cname) {
    return solrCores.getUnloadedCoreDescriptor(cname);
  }

  public String getSolrHome() {
    return solrHome;
  }

  public boolean isZooKeeperAware() {
    return zkSys.getZkController() != null;
  }
  
  public ZkController getZkController() {
    return zkSys.getZkController();
  }
  
  public NodeConfig getConfig() {
    return cfg;
  }

  /** The default ShardHandlerFactory used to communicate with other solr instances */
  public ShardHandlerFactory getShardHandlerFactory() {
    return shardHandlerFactory;
  }
  
  public UpdateShardHandler getUpdateShardHandler() {
    return updateShardHandler;
  }

  public SolrResourceLoader getResourceLoader() {
    return loader;
  }
  
  public boolean isCoreLoading(String name) {
    return solrCores.isCoreLoading(name);
  }

  public AuthorizationPlugin getAuthorizationPlugin() {
    return authorizationPlugin == null ? null : authorizationPlugin.plugin;
  }

  public AuthenticationPlugin getAuthenticationPlugin() {
    return authenticationPlugin == null ? null : authenticationPlugin.plugin;
  }

  public NodeConfig getNodeConfig() {
    return cfg;
  }

}

class CloserThread extends Thread {
  CoreContainer container;
  SolrCores solrCores;
  NodeConfig cfg;


  CloserThread(CoreContainer container, SolrCores solrCores, NodeConfig cfg) {
    this.container = container;
    this.solrCores = solrCores;
    this.cfg = cfg;
  }

  // It's important that this be the _only_ thread removing things from pendingDynamicCloses!
  // This is single-threaded, but I tried a multi-threaded approach and didn't see any performance gains, so
  // there's no good justification for the complexity. I suspect that the locking on things like DefaultSolrCoreState
  // essentially create a single-threaded process anyway.
  @Override
  public void run() {
    while (! container.isShutDown()) {
      synchronized (solrCores.getModifyLock()) { // need this so we can wait and be awoken.
        try {
          solrCores.getModifyLock().wait();
        } catch (InterruptedException e) {
          // Well, if we've been told to stop, we will. Otherwise, continue on and check to see if there are
          // any cores to close.
        }
      }
      for (SolrCore removeMe = solrCores.getCoreToClose();
           removeMe != null && !container.isShutDown();
           removeMe = solrCores.getCoreToClose()) {
        try {
          removeMe.close();
        } finally {
          solrCores.removeFromPendingOps(removeMe.getName());
        }
      }
    }
  }
}<|MERGE_RESOLUTION|>--- conflicted
+++ resolved
@@ -536,13 +536,12 @@
 
     // initialize gauges for reporting the number of cores and disk total/free
 
-<<<<<<< HEAD
     String registryName = SolrMetricManager.getRegistryName(SolrInfoBean.Group.node);
     metricManager.registerGauge(null, registryName, () -> solrCores.getCores().size(),
         true, "loaded", SolrInfoBean.Category.CONTAINER.toString(), "cores");
-    metricManager.registerGauge(null, registryName, () -> solrCores.getCoreNames().size() - solrCores.getCores().size(),
+    metricManager.registerGauge(null, registryName, () -> solrCores.getLoadedCoreNames().size() - solrCores.getCores().size(),
         true, "lazy", SolrInfoBean.Category.CONTAINER.toString(), "cores");
-    metricManager.registerGauge(null, registryName, () -> solrCores.getAllCoreNames().size() - solrCores.getCoreNames().size(),
+    metricManager.registerGauge(null, registryName, () -> solrCores.getAllCoreNames().size() - solrCores.getLoadedCoreNames().size(),
         true, "unloaded", SolrInfoBean.Category.CONTAINER.toString(), "cores");
     metricManager.registerGauge(null, registryName, () -> cfg.getCoreRootDirectory().toFile().getTotalSpace(),
         true, "totalSpace", SolrInfoBean.Category.CONTAINER.toString(), "fs");
@@ -556,19 +555,6 @@
 
     SolrFieldCacheBean fieldCacheBean = new SolrFieldCacheBean();
     fieldCacheBean.initializeMetrics(metricManager, registryName, null);
-=======
-    String registryName = SolrMetricManager.getRegistryName(SolrInfoMBean.Group.node);
-    metricManager.registerGauge(registryName, () -> solrCores.getCores().size(),
-        true, "loaded", SolrInfoMBean.Category.CONTAINER.toString(), "cores");
-    metricManager.registerGauge(registryName, () -> solrCores.getLoadedCoreNames().size() - solrCores.getCores().size(),
-        true, "lazy",SolrInfoMBean.Category.CONTAINER.toString(), "cores");
-    metricManager.registerGauge(registryName, () -> solrCores.getAllCoreNames().size() - solrCores.getLoadedCoreNames().size(),
-        true, "unloaded",SolrInfoMBean.Category.CONTAINER.toString(), "cores");
-    metricManager.registerGauge(registryName, () -> cfg.getCoreRootDirectory().toFile().getTotalSpace(),
-        true, "totalSpace", SolrInfoMBean.Category.CONTAINER.toString(), "fs");
-    metricManager.registerGauge(registryName, () -> cfg.getCoreRootDirectory().toFile().getUsableSpace(),
-        true, "usableSpace", SolrInfoMBean.Category.CONTAINER.toString(), "fs");
->>>>>>> 05749d06
 
     if (isZooKeeperAware()) {
       metricManager.loadClusterReporters(cfg.getMetricReporterPlugins(), this);
