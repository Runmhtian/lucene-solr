--- conflicted
+++ resolved
@@ -166,12 +166,8 @@
         for (TopGroups subTopGroups : topGroups) {
           docsPerGroup += subTopGroups.totalGroupedHitCount;
         }
-<<<<<<< HEAD
-        rb.mergedTopGroups.put(groupField, TopGroups.merge(topGroups.toArray(topGroupsArr), groupSort, withinGroupSort, groupOffsetDefault, docsPerGroup, TopGroups.ScoreMergeMode.None));
-=======
->>>>>>> 471d8427
-      }
-      rb.mergedTopGroups.put(groupField, TopGroups.merge(topGroups.toArray(topGroupsArr), groupSort, sortWithinGroup, groupOffsetDefault, docsPerGroup, TopGroups.ScoreMergeMode.None));
+      }
+      rb.mergedTopGroups.put(groupField, TopGroups.merge(topGroups.toArray(topGroupsArr), groupSort, withinGroupSort, groupOffsetDefault, docsPerGroup, TopGroups.ScoreMergeMode.None));
     }
 
     for (String query : commandTopDocs.keySet()) {
@@ -183,23 +179,12 @@
         mergedMatches += queryCommandResult.getMatches();
       }
 
-<<<<<<< HEAD
-        int topN = rb.getGroupingSpec().getOffset() + rb.getGroupingSpec().getLimit();
-        final TopDocs mergedTopDocs;
-        if (withinGroupSort.equals(Sort.RELEVANCE)) {
-          mergedTopDocs = TopDocs.merge(topN, topDocs.toArray(new TopDocs[topDocs.size()]));
-        } else {
-          mergedTopDocs = TopDocs.merge(withinGroupSort, topN, topDocs.toArray(new TopFieldDocs[topDocs.size()]));
-        }
-        rb.mergedQueryCommandResults.put(query, new QueryCommandResult(mergedTopDocs, mergedMatches));
-=======
       int topN = rb.getGroupingSpec().getOffset() + rb.getGroupingSpec().getLimit();
       final TopDocs mergedTopDocs;
-      if (sortWithinGroup.equals(Sort.RELEVANCE)) {
+      if (withinGroupSort.equals(Sort.RELEVANCE)) {
         mergedTopDocs = TopDocs.merge(topN, topDocs.toArray(new TopDocs[topDocs.size()]));
       } else {
-        mergedTopDocs = TopDocs.merge(sortWithinGroup, topN, topDocs.toArray(new TopFieldDocs[topDocs.size()]));
->>>>>>> 471d8427
+        mergedTopDocs = TopDocs.merge(withinGroupSort, topN, topDocs.toArray(new TopFieldDocs[topDocs.size()]));
       }
       rb.mergedQueryCommandResults.put(query, new QueryCommandResult(mergedTopDocs, mergedMatches));
     }
