/*
 * Licensed to the Apache Software Foundation (ASF) under one or more
 * contributor license agreements.  See the NOTICE file distributed with
 * this work for additional information regarding copyright ownership.
 * The ASF licenses this file to You under the Apache License, Version 2.0
 * (the "License"); you may not use this file except in compliance with
 * the License.  You may obtain a copy of the License at
 *
 *     http://www.apache.org/licenses/LICENSE-2.0
 *
 * Unless required by applicable law or agreed to in writing, software
 * distributed under the License is distributed on an "AS IS" BASIS,
 * WITHOUT WARRANTIES OR CONDITIONS OF ANY KIND, either express or implied.
 * See the License for the specific language governing permissions and
 * limitations under the License.
 */

package org.apache.solr.cloud.autoscaling;

import java.io.Closeable;
import java.io.IOException;
import java.util.List;
import java.util.Map;
import java.util.Objects;

import org.apache.lucene.store.AlreadyClosedException;
import org.apache.solr.client.solrj.cloud.autoscaling.SolrCloudManager;
import org.apache.solr.client.solrj.cloud.autoscaling.TriggerEventType;
import org.apache.solr.common.util.Utils;
import org.apache.solr.core.SolrResourceLoader;

public class AutoScaling {

  /**
   * Implementation of this interface is used for processing events generated by a trigger.
   */
  public interface TriggerEventProcessor {

    /**
     * This method is executed for events produced by {@link Trigger#run()}.
     *
     * @param event a subclass of {@link TriggerEvent}
     * @return true if the processor was ready to perform actions on the event, false
     * otherwise. If false was returned then callers should assume the event was discarded.
     */
    boolean process(TriggerEvent event);
  }

  /**
   * Interface for a Solr trigger. Each trigger implements Runnable and Closeable interface. A trigger
   * is scheduled using a {@link java.util.concurrent.ScheduledExecutorService} so it is executed as
   * per a configured schedule to check whether the trigger is ready to fire. The {@link AutoScaling.Trigger#setProcessor(AutoScaling.TriggerEventProcessor)}
   * method should be used to set a processor which is used by implementation of this class whenever
   * ready.
   * <p>
   * As per the guarantees made by the {@link java.util.concurrent.ScheduledExecutorService} a trigger
   * implementation is only ever called sequentially and therefore need not be thread safe. However, it
   * is encouraged that implementations be immutable with the exception of the associated listener
   * which can be get/set by a different thread than the one executing the trigger. Therefore, implementations
   * should use appropriate synchronization around the listener.
   * <p>
   * When a trigger is ready to fire, it calls the {@link TriggerEventProcessor#process(TriggerEvent)} event
   * with the proper trigger event object. If that method returns false then it should be interpreted to mean
   * that Solr is not ready to process this trigger event and therefore we should retain the state and fire
   * at the next invocation of the run() method.
   */
  public interface Trigger extends Closeable, Runnable {
    /**
     * Trigger name.
     */
    String getName();

    /**
     * Event type generated by this trigger.
     */
    TriggerEventType getEventType();

    /** Returns true if this trigger is enabled. */
    boolean isEnabled();

    /** Trigger properties. */
    Map<String, Object> getProperties();

    /** Number of seconds to wait between fired events ("waitFor" property). */
    int getWaitForSecond();

    /** Actions to execute when event is fired. */
    List<TriggerAction> getActions();

    /** Set event processor to call when event is fired. */
    void setProcessor(TriggerEventProcessor processor);

    /** Get event processor. */
    TriggerEventProcessor getProcessor();

    /** Return true when this trigger is closed and cannot be used. */
    boolean isClosed();

    /** Set internal state of this trigger from another instance. */
    void restoreState(Trigger old);

    /** Save internal state of this trigger in ZooKeeper. */
    void saveState();

    /** Restore internal state of this trigger from ZooKeeper. */
    void restoreState();

    /**
     * Called before a trigger is scheduled. Any heavy object creation or initialisation should
     * be done in this method instead of the Trigger's constructor.
     */
    void init();
  }

  /**
   * Factory to produce instances of {@link Trigger}.
   */
  public static abstract class TriggerFactory implements Closeable {
    protected boolean isClosed = false;

    public abstract Trigger create(TriggerEventType type, String name, Map<String, Object> props);

    @Override
    public void close() throws IOException {
      synchronized (this) {
        isClosed = true;
      }
    }
  }

  /**
   * Default implementation of {@link TriggerFactory}.
   */
  public static class TriggerFactoryImpl extends TriggerFactory {

    private final SolrCloudManager dataProvider;
    private final SolrResourceLoader loader;

    public TriggerFactoryImpl(SolrResourceLoader loader, SolrCloudManager dataProvider) {
<<<<<<< HEAD
      Preconditions.checkNotNull(dataProvider);
      Preconditions.checkNotNull(loader);
=======
      Objects.requireNonNull(dataProvider);
      Objects.requireNonNull(loader);
>>>>>>> 487f6762
      this.dataProvider = dataProvider;
      this.loader = loader;
    }

    @Override
    public synchronized Trigger create(TriggerEventType type, String name, Map<String, Object> props) {
      if (isClosed) {
        throw new AlreadyClosedException("TriggerFactory has already been closed, cannot create new triggers");
      }
      switch (type) {
        case NODEADDED:
          return new NodeAddedTrigger(name, props, loader, dataProvider);
        case NODELOST:
          return new NodeLostTrigger(name, props, loader, dataProvider);
        default:
          throw new IllegalArgumentException("Unknown event type: " + type + " in trigger: " + name);
      }
    }

  }

  public static final String AUTO_ADD_REPLICAS_TRIGGER_DSL =
      "    {" +
      "        'name' : '.auto_add_replicas'," +
      "        'event' : 'nodeLost'," +
      "        'waitFor' : -1," +
      "        'enabled' : true," +
      "        'actions' : [" +
      "            {" +
      "                'name':'auto_add_replicas_plan'," +
      "                'class':'solr.AutoAddReplicasPlanAction'" +
      "            }," +
      "            {" +
      "                'name':'execute_plan'," +
      "                'class':'solr.ExecutePlanAction'" +
      "            }" +
      "        ]" +
      "    }";

  public static final Map<String, Object> AUTO_ADD_REPLICAS_TRIGGER_PROPS = (Map) Utils.fromJSONString(AUTO_ADD_REPLICAS_TRIGGER_DSL);
}<|MERGE_RESOLUTION|>--- conflicted
+++ resolved
@@ -137,13 +137,8 @@
     private final SolrResourceLoader loader;
 
     public TriggerFactoryImpl(SolrResourceLoader loader, SolrCloudManager dataProvider) {
-<<<<<<< HEAD
-      Preconditions.checkNotNull(dataProvider);
-      Preconditions.checkNotNull(loader);
-=======
       Objects.requireNonNull(dataProvider);
       Objects.requireNonNull(loader);
->>>>>>> 487f6762
       this.dataProvider = dataProvider;
       this.loader = loader;
     }
