/*
 * Licensed to the Apache Software Foundation (ASF) under one or more
 * contributor license agreements.  See the NOTICE file distributed with
 * this work for additional information regarding copyright ownership.
 * The ASF licenses this file to You under the Apache License, Version 2.0
 * (the "License"); you may not use this file except in compliance with
 * the License.  You may obtain a copy of the License at
 *
 *     http://www.apache.org/licenses/LICENSE-2.0
 *
 * Unless required by applicable law or agreed to in writing, software
 * distributed under the License is distributed on an "AS IS" BASIS,
 * WITHOUT WARRANTIES OR CONDITIONS OF ANY KIND, either express or implied.
 * See the License for the specific language governing permissions and
 * limitations under the License.
 */

package org.apache.solr.cloud.autoscaling;

import java.lang.invoke.MethodHandles;
import java.util.ArrayList;
import java.util.HashSet;
import java.util.List;
import java.util.Map;
import java.util.Set;
import java.util.concurrent.TimeUnit;

import org.apache.solr.client.solrj.SolrRequest;
import org.apache.solr.client.solrj.cloud.autoscaling.AutoScalingConfig;
import org.apache.solr.client.solrj.cloud.autoscaling.NoneSuggester;
import org.apache.solr.client.solrj.cloud.autoscaling.Policy;
import org.apache.solr.client.solrj.cloud.autoscaling.PolicyHelper;
import org.apache.solr.client.solrj.cloud.autoscaling.ReplicaInfo;
import org.apache.solr.client.solrj.cloud.autoscaling.SolrCloudManager;
import org.apache.solr.client.solrj.cloud.autoscaling.Suggester;
import org.apache.solr.common.SolrException;
import org.apache.solr.common.params.AutoScalingParams;
import org.apache.solr.common.params.CollectionParams;
import org.apache.solr.common.util.Pair;
import org.slf4j.Logger;
import org.slf4j.LoggerFactory;

/**
 * This class is responsible for using the configured policy and preferences
 * with the hints provided by the trigger event to compute the required cluster operations.
 *
 * The cluster operations computed here are put into the {@link ActionContext}'s properties
 * with the key name "operations". The value is a List of SolrRequest objects.
 */
public class ComputePlanAction extends TriggerActionBase {
  private static final Logger log = LoggerFactory.getLogger(MethodHandles.lookup().lookupClass());

  @Override
  public void process(TriggerEvent event, ActionContext context) throws Exception {
    log.debug("-- processing event: {} with context properties: {}", event, context.getProperties());
    SolrCloudManager cloudManager = context.getCloudManager();
    try {
      AutoScalingConfig autoScalingConf = cloudManager.getDistribStateManager().getAutoScalingConfig();
      if (autoScalingConf.isEmpty()) {
        throw new Exception("Action: " + getName() + " executed but no policy is configured");
      }
<<<<<<< HEAD
      Policy policy = autoScalingConf.getPolicy();
      Policy.Session session = policy.createSession(cloudManager);
      Suggester suggester = getSuggester(session, event, cloudManager);
      log.debug("{} Created suggester with node(s): {}, event {}", event.eventType, event.getProperty(TriggerEvent.NODE_NAMES), event.id);
      while (true) {
        long start = cloudManager.getTimeSource().getTime();
        SolrRequest operation = suggester.getSuggestion();
        if (operation == null) break;
        log.info("Computed Plan ({} ms): {}",
            TimeUnit.MILLISECONDS.convert(cloudManager.getTimeSource().getTime() - start, TimeUnit.NANOSECONDS), operation.getParams());
        Map<String, Object> props = context.getProperties();
        props.compute("operations", (k, v) -> {
          List<SolrRequest> operations = (List<SolrRequest>) v;
          if (operations == null) operations = new ArrayList<>();
          operations.add(operation);
          return operations;
        });
        session = suggester.getSession();
        suggester = getSuggester(session, event, cloudManager);
=======

      //    Policy.Session session = cloudManager.getDistribStateManager().getAutoScalingConfig().getPolicy().createSession(cloudManager);
//    return new PolicyHelper.SessionWrapper(session, null);
      PolicyHelper.SessionWrapper sessionWrapper = PolicyHelper.getSession(cloudManager);
      Policy.Session session = sessionWrapper.get();
//      Policy policy = autoScalingConf.getPolicy();
      try {
        Suggester suggester = getSuggester(session, event, cloudManager);
        while (true) {
          SolrRequest operation = suggester.getSuggestion();
          if (operation == null) break;
          log.info("Computed Plan: {}", operation.getParams());
          Map<String, Object> props = context.getProperties();
          props.compute("operations", (k, v) -> {
            List<SolrRequest> operations = (List<SolrRequest>) v;
            if (operations == null) operations = new ArrayList<>();
            operations.add(operation);
            return operations;
          });
          session = suggester.getSession();
          suggester = getSuggester(session, event, cloudManager);
        }
      } finally {
        releasePolicySession(sessionWrapper, session);
>>>>>>> 4fc5a872
      }
    } catch (Exception e) {
      throw new SolrException(SolrException.ErrorCode.SERVER_ERROR,
          "Unexpected exception while processing event: " + event, e);    }
  }

  private void releasePolicySession(PolicyHelper.SessionWrapper sessionWrapper, Policy.Session session) {
    sessionWrapper.returnSession(session);
    sessionWrapper.release();

  }

  protected Suggester getSuggester(Policy.Session session, TriggerEvent event, SolrCloudManager cloudManager) {
    Suggester suggester;
    switch (event.getEventType()) {
      case NODEADDED:
        suggester = session.getSuggester(CollectionParams.CollectionAction.MOVEREPLICA)
            .hint(Suggester.Hint.TARGET_NODE, event.getProperty(TriggerEvent.NODE_NAMES));
        break;
      case NODELOST:
        suggester = session.getSuggester(CollectionParams.CollectionAction.MOVEREPLICA)
            .hint(Suggester.Hint.SRC_NODE, event.getProperty(TriggerEvent.NODE_NAMES));
        break;
      case SEARCHRATE:
        Map<String, Map<String, Double>> hotShards = (Map<String, Map<String, Double>>)event.getProperty(AutoScalingParams.SHARD);
        Map<String, Double> hotCollections = (Map<String, Double>)event.getProperty(AutoScalingParams.COLLECTION);
        List<ReplicaInfo> hotReplicas = (List<ReplicaInfo>)event.getProperty(AutoScalingParams.REPLICA);
        Map<String, Double> hotNodes = (Map<String, Double>)event.getProperty(AutoScalingParams.NODE);

        if (hotShards.isEmpty() && hotCollections.isEmpty() && hotReplicas.isEmpty()) {
          // node -> MOVEREPLICA
          if (hotNodes.isEmpty()) {
            log.warn("Neither hot replicas / collection nor nodes are reported in event: " + event);
            return NoneSuggester.INSTANCE;
          }
          suggester = session.getSuggester(CollectionParams.CollectionAction.MOVEREPLICA);
          for (String node : hotNodes.keySet()) {
            suggester = suggester.hint(Suggester.Hint.SRC_NODE, node);
          }
        } else {
          // collection || shard || replica -> ADDREPLICA
          suggester = session.getSuggester(CollectionParams.CollectionAction.ADDREPLICA);
          Set<Pair> collectionShards = new HashSet<>();
          hotShards.forEach((coll, shards) -> shards.forEach((s, r) -> collectionShards.add(new Pair(coll, s))));
          for (Pair<String, String> colShard : collectionShards) {
            suggester = suggester.hint(Suggester.Hint.COLL_SHARD, colShard);
          }
        }
        break;
      default:
        throw new UnsupportedOperationException("No support for events other than nodeAdded, nodeLost and searchRate, received: " + event.getEventType());
    }
    return suggester;
  }
}<|MERGE_RESOLUTION|>--- conflicted
+++ resolved
@@ -23,7 +23,6 @@
 import java.util.List;
 import java.util.Map;
 import java.util.Set;
-import java.util.concurrent.TimeUnit;
 
 import org.apache.solr.client.solrj.SolrRequest;
 import org.apache.solr.client.solrj.cloud.autoscaling.AutoScalingConfig;
@@ -59,28 +58,6 @@
       if (autoScalingConf.isEmpty()) {
         throw new Exception("Action: " + getName() + " executed but no policy is configured");
       }
-<<<<<<< HEAD
-      Policy policy = autoScalingConf.getPolicy();
-      Policy.Session session = policy.createSession(cloudManager);
-      Suggester suggester = getSuggester(session, event, cloudManager);
-      log.debug("{} Created suggester with node(s): {}, event {}", event.eventType, event.getProperty(TriggerEvent.NODE_NAMES), event.id);
-      while (true) {
-        long start = cloudManager.getTimeSource().getTime();
-        SolrRequest operation = suggester.getSuggestion();
-        if (operation == null) break;
-        log.info("Computed Plan ({} ms): {}",
-            TimeUnit.MILLISECONDS.convert(cloudManager.getTimeSource().getTime() - start, TimeUnit.NANOSECONDS), operation.getParams());
-        Map<String, Object> props = context.getProperties();
-        props.compute("operations", (k, v) -> {
-          List<SolrRequest> operations = (List<SolrRequest>) v;
-          if (operations == null) operations = new ArrayList<>();
-          operations.add(operation);
-          return operations;
-        });
-        session = suggester.getSession();
-        suggester = getSuggester(session, event, cloudManager);
-=======
-
       //    Policy.Session session = cloudManager.getDistribStateManager().getAutoScalingConfig().getPolicy().createSession(cloudManager);
 //    return new PolicyHelper.SessionWrapper(session, null);
       PolicyHelper.SessionWrapper sessionWrapper = PolicyHelper.getSession(cloudManager);
@@ -104,7 +81,6 @@
         }
       } finally {
         releasePolicySession(sessionWrapper, session);
->>>>>>> 4fc5a872
       }
     } catch (Exception e) {
       throw new SolrException(SolrException.ErrorCode.SERVER_ERROR,
