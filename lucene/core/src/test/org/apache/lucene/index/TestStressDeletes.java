package org.apache.lucene.index;

/**
 * Copyright 2004 The Apache Software Foundation
 *
 * Licensed under the Apache License, Version 2.0 (the "License");
 * you may not use this file except in compliance with the License.
 * You may obtain a copy of the License at
 *
 *     http://www.apache.org/licenses/LICENSE-2.0
 *
 * Unless required by applicable law or agreed to in writing, software
 * distributed under the License is distributed on an "AS IS" BASIS,
 * WITHOUT WARRANTIES OR CONDITIONS OF ANY KIND, either express or implied.
 * See the License for the specific language governing permissions and
 * limitations under the License.
 */

import java.util.Map;
import java.util.concurrent.ConcurrentHashMap;
import java.util.concurrent.CountDownLatch;

import org.apache.lucene.analysis.MockAnalyzer;
import org.apache.lucene.document.Document;
import org.apache.lucene.document.FieldTypes;
import org.apache.lucene.search.IndexSearcher;
import org.apache.lucene.search.TopDocs;
import org.apache.lucene.store.Directory;
import org.apache.lucene.util.LuceneTestCase;
import org.apache.lucene.util.TestUtil;

public class TestStressDeletes extends LuceneTestCase {

  /** Make sure that order of adds/deletes across threads is respected as
   *  long as each ID is only changed by one thread at a time. */
  public void test() throws Exception {
    final int numIDs = atLeast(100);
    final Object[] locks = new Object[numIDs];
    for(int i=0;i<locks.length;i++) {
      locks[i] = new Object();
    }

    Directory dir = newDirectory();
    IndexWriterConfig iwc = new IndexWriterConfig(new MockAnalyzer(random()));
    final IndexWriter w = new IndexWriter(dir, iwc);
    final FieldTypes fieldTypes = w.getFieldTypes();

    final int iters = atLeast(2000);
    final Map<Integer,Boolean> exists = new ConcurrentHashMap<>();
    Thread[] threads = new Thread[TestUtil.nextInt(random(), 2, 6)];
    final CountDownLatch startingGun = new CountDownLatch(1);
    final int deleteMode = random().nextInt(3);
    for(int i=0;i<threads.length;i++) {
      threads[i] = new Thread() {
          @Override
          public void run() {
            try {
              startingGun.await();
              for(int iter=0;iter<iters;iter++) {
                int id = random().nextInt(numIDs);
                synchronized (locks[id]) {
                  Boolean v = exists.get(id);
                  if (v == null || v.booleanValue() == false) {
                    Document doc = w.newDocument();
                    doc.addUniqueInt("id", id);
                    w.addDocument(doc);
                    exists.put(id, true);
                  } else {
<<<<<<< HEAD
                    w.deleteDocuments(fieldTypes.newIntTerm("id", id));
=======
                    if (deleteMode == 0) {
                      // Always delete by term
                      w.deleteDocuments(new Term("id", ""+id));
                    } else if (deleteMode == 1) {
                      // Always delete by query
                      w.deleteDocuments(new TermQuery(new Term("id", ""+id)));
                    } else {
                      // Mixed
                      if (random().nextBoolean()) {
                        w.deleteDocuments(new Term("id", ""+id));
                      } else {
                        w.deleteDocuments(new TermQuery(new Term("id", ""+id)));
                      }
                    }
>>>>>>> 1529c57c
                    exists.put(id, false);
                  }
                }
                if (random().nextInt(500) == 2) {
                  DirectoryReader.open(w, random().nextBoolean()).close();
                }
                if (random().nextInt(500) == 2) {
                  w.commit();
                }
              }
            } catch (Exception e) {
              throw new RuntimeException(e);
            }
          }
        };
      threads[i].start();
    }

    startingGun.countDown();
    for(Thread thread : threads) {
      thread.join();
    }

    IndexReader r = w.getReader();
    IndexSearcher s = newSearcher(r);
    for(Map.Entry<Integer,Boolean> ent : exists.entrySet()) {
      int id = ent.getKey();
      TopDocs hits = s.search(fieldTypes.newExactIntQuery("id", id), 1);
      if (ent.getValue()) {
        assertEquals(1, hits.totalHits);
      } else {
        assertEquals(0, hits.totalHits);
      }
    }
    r.close();
    w.close();
    dir.close();
  }
}<|MERGE_RESOLUTION|>--- conflicted
+++ resolved
@@ -62,28 +62,24 @@
                   Boolean v = exists.get(id);
                   if (v == null || v.booleanValue() == false) {
                     Document doc = w.newDocument();
-                    doc.addUniqueInt("id", id);
+                    doc.addInt("id", id);
                     w.addDocument(doc);
                     exists.put(id, true);
                   } else {
-<<<<<<< HEAD
-                    w.deleteDocuments(fieldTypes.newIntTerm("id", id));
-=======
                     if (deleteMode == 0) {
                       // Always delete by term
-                      w.deleteDocuments(new Term("id", ""+id));
+                      w.deleteDocuments(fieldTypes.newIntTerm("id", id));
                     } else if (deleteMode == 1) {
                       // Always delete by query
-                      w.deleteDocuments(new TermQuery(new Term("id", ""+id)));
+                      w.deleteDocuments(fieldTypes.newExactIntQuery("id", id));
                     } else {
                       // Mixed
                       if (random().nextBoolean()) {
-                        w.deleteDocuments(new Term("id", ""+id));
+                        w.deleteDocuments(fieldTypes.newIntTerm("id", id));
                       } else {
-                        w.deleteDocuments(new TermQuery(new Term("id", ""+id)));
+                        w.deleteDocuments(fieldTypes.newExactIntQuery("id", id));
                       }
                     }
->>>>>>> 1529c57c
                     exists.put(id, false);
                   }
                 }
