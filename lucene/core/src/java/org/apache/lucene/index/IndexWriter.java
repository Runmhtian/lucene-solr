package org.apache.lucene.index;

/*
 * Licensed to the Apache Software Foundation (ASF) under one or more
 * contributor license agreements.  See the NOTICE file distributed with
 * this work for additional information regarding copyright ownership.
 * The ASF licenses this file to You under the Apache License, Version 2.0
 * (the "License"); you may not use this file except in compliance with
 * the License.  You may obtain a copy of the License at
 *
 *     http://www.apache.org/licenses/LICENSE-2.0
 *
 * Unless required by applicable law or agreed to in writing, software
 * distributed under the License is distributed on an "AS IS" BASIS,
 * WITHOUT WARRANTIES OR CONDITIONS OF ANY KIND, either express or implied.
 * See the License for the specific language governing permissions and
 * limitations under the License.
 */

import java.io.Closeable;
import java.io.IOException;
import java.util.ArrayList;
import java.util.Collection;
import java.util.Collections;
import java.util.Date;
import java.util.HashMap;
import java.util.HashSet;
import java.util.Iterator;
import java.util.LinkedList;
import java.util.List;
import java.util.Locale;
import java.util.Map;
import java.util.Set;
import java.util.concurrent.atomic.AtomicInteger;

import org.apache.lucene.analysis.Analyzer;
import org.apache.lucene.codecs.Codec;
import org.apache.lucene.codecs.SegmentInfoWriter;
import org.apache.lucene.index.FieldInfos.FieldNumbers;
import org.apache.lucene.index.FieldsUpdate.Operation;
import org.apache.lucene.index.IndexWriterConfig.OpenMode;
import org.apache.lucene.index.MergePolicy.MergeTrigger;
import org.apache.lucene.index.MergeState.CheckAbort;
import org.apache.lucene.search.Query;
import org.apache.lucene.store.AlreadyClosedException;
import org.apache.lucene.store.CompoundFileDirectory;
import org.apache.lucene.store.Directory;
import org.apache.lucene.store.IOContext;
import org.apache.lucene.store.Lock;
import org.apache.lucene.store.LockObtainFailedException;
import org.apache.lucene.store.MergeInfo;
import org.apache.lucene.store.TrackingDirectoryWrapper;
import org.apache.lucene.util.Bits;
import org.apache.lucene.util.Constants;
import org.apache.lucene.util.IOUtils;
import org.apache.lucene.util.InfoStream;
import org.apache.lucene.util.ThreadInterruptedException;

/**
 * An <code>IndexWriter</code> creates and maintains an index.
 * 
 * <p>
 * The {@link OpenMode} option on
 * {@link IndexWriterConfig#setOpenMode(OpenMode)} determines whether a new
 * index is created, or whether an existing index is opened. Note that you can
 * open an index with {@link OpenMode#CREATE} even while readers are using the
 * index. The old readers will continue to search the "point in time" snapshot
 * they had opened, and won't see the newly created index until they re-open. If
 * {@link OpenMode#CREATE_OR_APPEND} is used IndexWriter will create a new index
 * if there is not already an index at the provided path and otherwise open the
 * existing index.
 * </p>
 * 
 * <p>
 * In either case, documents are added with {@link #addDocument(IndexDocument)
 * addDocument} and removed with {@link #deleteDocuments(Term)} or
 * {@link #deleteDocuments(Query)}. A document can be updated with
 * {@link #updateDocument(Term, IndexDocument) updateDocument} (which just
 * deletes and then adds the entire document). When finished adding, deleting
 * and updating documents, {@link #close() close} should be called.
 * </p>
 * 
 * <a name="flush"></a>
 * <p>
 * These changes are buffered in memory and periodically flushed to the
 * {@link Directory} (during the above method calls). A flush is triggered when
 * there are enough added documents since the last flush. Flushing is triggered
 * either by RAM usage of the documents (see
 * {@link IndexWriterConfig#setRAMBufferSizeMB}) or the number of added
 * documents (see {@link IndexWriterConfig#setMaxBufferedDocs(int)}). The
 * default is to flush when RAM usage hits
 * {@link IndexWriterConfig#DEFAULT_RAM_BUFFER_SIZE_MB} MB. For best indexing
 * speed you should flush by RAM usage with a large RAM buffer. Additionally, if
 * IndexWriter reaches the configured number of buffered deletes (see
 * {@link IndexWriterConfig#setMaxBufferedDeleteTerms}) the deleted terms and
 * queries are flushed and applied to existing segments. In contrast to the
 * other flush options {@link IndexWriterConfig#setRAMBufferSizeMB} and
 * {@link IndexWriterConfig#setMaxBufferedDocs(int)}, deleted terms won't
 * trigger a segment flush. Note that flushing just moves the internal buffered
 * state in IndexWriter into the index, but these changes are not visible to
 * IndexReader until either {@link #commit()} or {@link #close} is called. A
 * flush may also trigger one or more segment merges which by default run with a
 * background thread so as not to block the addDocument calls (see <a
 * href="#mergePolicy">below</a> for changing the {@link MergeScheduler}).
 * </p>
 * 
 * <p>
 * Opening an <code>IndexWriter</code> creates a lock file for the directory in
 * use. Trying to open another <code>IndexWriter</code> on the same directory
 * will lead to a {@link LockObtainFailedException}. The
 * {@link LockObtainFailedException} is also thrown if an IndexReader on the
 * same directory is used to delete documents from the index.
 * </p>
 * 
 * <a name="deletionPolicy"></a>
 * <p>
 * Expert: <code>IndexWriter</code> allows an optional
 * {@link IndexDeletionPolicy} implementation to be specified. You can use this
 * to control when prior commits are deleted from the index. The default policy
 * is {@link KeepOnlyLastCommitDeletionPolicy} which removes all prior commits
 * as soon as a new commit is done (this matches behavior before 2.2). Creating
 * your own policy can allow you to explicitly keep previous "point in time"
 * commits alive in the index for some time, to allow readers to refresh to the
 * new commit without having the old commit deleted out from under them. This is
 * necessary on filesystems like NFS that do not support "delete on last
 * close" semantics, which Lucene's "point in time" search normally relies on.
 * </p>
 * 
 * <a name="mergePolicy"></a>
 * <p>
 * Expert: <code>IndexWriter</code> allows you to separately change the
 * {@link MergePolicy} and the {@link MergeScheduler}. The {@link MergePolicy}
 * is invoked whenever there are changes to the segments in the index. Its role
 * is to select which merges to do, if any, and return a
 * {@link MergePolicy.MergeSpecification} describing the merges. The default is
 * {@link LogByteSizeMergePolicy}. Then, the {@link MergeScheduler} is invoked
 * with the requested merges and it decides when and how to run the merges. The
 * default is {@link ConcurrentMergeScheduler}.
 * </p>
 * 
 * <a name="OOME"></a>
 * <p>
 * <b>NOTE</b>: if you hit an OutOfMemoryError then IndexWriter will quietly
 * record this fact and block all future segment commits. This is a defensive
 * measure in case any internal state (buffered documents and deletions) were
 * corrupted. Any subsequent calls to {@link #commit()} will throw an
 * IllegalStateException. The only course of action is to call {@link #close()},
 * which internally will call {@link #rollback()}, to undo any changes to the
 * index since the last commit. You can also just call {@link #rollback()}
 * directly.
 * </p>
 * 
 * <a name="thread-safety"></a>
 * <p>
 * <b>NOTE</b>: {@link IndexWriter} instances are completely thread safe,
 * meaning multiple threads can call any of its methods, concurrently. If your
 * application requires external synchronization, you should <b>not</b>
 * synchronize on the <code>IndexWriter</code> instance as this may cause
 * deadlock; use your own (non-Lucene) objects instead.
 * </p>
 * 
 * <p>
 * <b>NOTE</b>: If you call <code>Thread.interrupt()</code> on a thread that's
 * within IndexWriter, IndexWriter will try to catch this (eg, if it's in a
 * wait() or Thread.sleep()), and will then throw the unchecked exception
 * {@link ThreadInterruptedException} and <b>clear</b> the interrupt status on
 * the thread.
 * </p>
 */

/*
 * Clarification: Check Points (and commits) IndexWriter writes new index files
 * to the directory without writing a new segments_N file which references these
 * new files. It also means that the state of the in memory SegmentInfos object
 * is different than the most recent segments_N file written to the directory.
 * 
 * Each time the SegmentInfos is changed, and matches the (possibly modified)
 * directory files, we have a new "check point". If the modified/new
 * SegmentInfos is written to disk - as a new (generation of) segments_N file -
 * this check point is also an IndexCommit.
 * 
 * A new checkpoint always replaces the previous checkpoint and becomes the new
 * "front" of the index. This allows the IndexFileDeleter to delete files that
 * are referenced only by stale checkpoints. (files that were created since the
 * last commit, but are no longer referenced by the "front" of the index). For
 * this, IndexFileDeleter keeps track of the last non commit checkpoint.
 */
public class IndexWriter implements Closeable, TwoPhaseCommit {
  
  private static final int UNBOUNDED_MAX_MERGE_SEGMENTS = -1;
  
  /**
   * Name of the write lock in the index.
   */
  public static final String WRITE_LOCK_NAME = "write.lock";
<<<<<<< HEAD
  
=======

  /** Key for the source of a segment in the {@link SegmentInfo#getDiagnostics() diagnostics}. */
  public static final String SOURCE = "source";
  /** Source of a segment which results from a merge of other segments. */
  public static final String SOURCE_MERGE = "merge";
  /** Source of a segment which results from a flush. */
  public static final String SOURCE_FLUSH = "flush";
  /** Source of a segment which results from a call to {@link #addIndexes(IndexReader...)}. */
  public static final String SOURCE_ADDINDEXES_READERS = "addIndexes(IndexReader...)";

>>>>>>> 0b146a84
  /**
   * Absolute hard maximum length for a term, in bytes once encoded as UTF8. If
   * a term arrives from the analyzer longer than this length, it is skipped and
   * a message is printed to infoStream, if set (see
   * {@link IndexWriterConfig#setInfoStream(InfoStream)}).
   */
  public final static int MAX_TERM_LENGTH = DocumentsWriterPerThread.MAX_TERM_LENGTH_UTF8;
  volatile private boolean hitOOM;
  
  private final Directory directory; // where this index resides
  private final Analyzer analyzer; // how to analyze text
  
  private volatile long changeCount; // increments every time a change is
                                     // completed
  private long lastCommitChangeCount; // last changeCount that was committed
  
  private List<SegmentInfoPerCommit> rollbackSegments; // list of segmentInfo we
                                                       // will fallback to if
                                                       // the commit fails
  
  volatile SegmentInfos pendingCommit; // set when a commit is pending (after
                                       // prepareCommit() & before commit())
  volatile long pendingCommitChangeCount;
  
  private Collection<String> filesToCommit;
  
  final SegmentInfos segmentInfos; // the segments
  final FieldNumbers globalFieldNumberMap;
  
  private DocumentsWriter docWriter;
  final IndexFileDeleter deleter;
  
  // used by forceMerge to note those needing merging
  private Map<SegmentInfoPerCommit,Boolean> segmentsToMerge = new HashMap<SegmentInfoPerCommit,Boolean>();
  private int mergeMaxNumSegments;
  
  private Lock writeLock;
  
  private volatile boolean closed;
  private volatile boolean closing;
  
  // Holds all SegmentInfo instances currently involved in
  // merges
  private HashSet<SegmentInfoPerCommit> mergingSegments = new HashSet<SegmentInfoPerCommit>();
  
  private MergePolicy mergePolicy;
  private final MergeScheduler mergeScheduler;
  private LinkedList<MergePolicy.OneMerge> pendingMerges = new LinkedList<MergePolicy.OneMerge>();
  private Set<MergePolicy.OneMerge> runningMerges = new HashSet<MergePolicy.OneMerge>();
  private List<MergePolicy.OneMerge> mergeExceptions = new ArrayList<MergePolicy.OneMerge>();
  private long mergeGen;
  private boolean stopMerges;
  
  final AtomicInteger flushCount = new AtomicInteger();
  final AtomicInteger flushDeletesCount = new AtomicInteger();
  
  final ReaderPool readerPool = new ReaderPool();
  final BufferedDeletesStream bufferedDeletesStream;
  
  private boolean updatesPending;
  
  // This is a "write once" variable (like the organic dye
  // on a DVD-R that may or may not be heated by a laser and
  // then cooled to permanently record the event): it's
  // false, until getReader() is called for the first time,
  // at which point it's switched to true and never changes
  // back to false. Once this is true, we hold open and
  // reuse SegmentReader instances internally for applying
  // deletes, doing merges, and reopening near real-time
  // readers.
  private volatile boolean poolReaders;
  
  // The instance that was passed to the constructor. It is saved only in order
  // to allow users to query an IndexWriter settings.
  private final LiveIndexWriterConfig config;
  
  DirectoryReader getReader() throws IOException {
    return getReader(true);
  }
  
  /**
   * Expert: returns a readonly reader, covering all committed as well as
   * un-committed changes to the index. This provides "near real-time"
   * searching, in that changes made during an IndexWriter session can be
   * quickly made available for searching without closing the writer nor calling
   * {@link #commit}.
   * 
   * <p>
   * Note that this is functionally equivalent to calling {#flush} and then
   * opening a new reader. But the turnaround time of this method should be
   * faster since it avoids the potentially costly {@link #commit}.
   * </p>
   * 
   * <p>
   * You must close the {@link IndexReader} returned by this method once you are
   * done using it.
   * </p>
   * 
   * <p>
   * It's <i>near</i> real-time because there is no hard guarantee on how
   * quickly you can get a new reader after making changes with IndexWriter.
   * You'll have to experiment in your situation to determine if it's fast
   * enough. As this is a new and experimental feature, please report back on
   * your findings so we can learn, improve and iterate.
   * </p>
   * 
   * <p>
   * The resulting reader supports {@link DirectoryReader#openIfChanged}, but
   * that call will simply forward back to this method (though this may change
   * in the future).
   * </p>
   * 
   * <p>
   * The very first time this method is called, this writer instance will make
   * every effort to pool the readers that it opens for doing merges, applying
   * deletes, etc. This means additional resources (RAM, file descriptors, CPU
   * time) will be consumed.
   * </p>
   * 
   * <p>
   * For lower latency on reopening a reader, you should call
   * {@link IndexWriterConfig#setMergedSegmentWarmer} to pre-warm a newly merged
   * segment before it's committed to the index. This is important for
   * minimizing index-to-search delay after a large merge.
   * </p>
   * 
   * <p>
   * If an addIndexes* call is running in another thread, then this reader will
   * only search those segments from the foreign index that have been
   * successfully copied over, so far
   * </p>
   * .
   * 
   * <p>
   * <b>NOTE</b>: Once the writer is closed, any outstanding readers may
   * continue to be used. However, if you attempt to reopen any of those
   * readers, you'll hit an {@link AlreadyClosedException}.
   * </p>
   * 
   * @lucene.experimental
   * 
   * @return IndexReader that covers entire index plus all changes made so far
   *         by this IndexWriter instance
   * 
   * @throws IOException
   *           If there is a low-level I/O error
   */
  DirectoryReader getReader(boolean applyAllDeletes) throws IOException {
    ensureOpen();
    
    final long tStart = System.currentTimeMillis();
    
    if (infoStream.isEnabled("IW")) {
      infoStream.message("IW", "flush at getReader");
    }
    // Do this up front before flushing so that the readers
    // obtained during this flush are pooled, the first time
    // this method is called:
    poolReaders = true;
    DirectoryReader r = null;
    doBeforeFlush();
    boolean anySegmentFlushed = false;
    /*
     * for releasing a NRT reader we must ensure that DW doesn't add any
     * segments or deletes until we are done with creating the NRT
     * DirectoryReader. We release the two stage full flush after we are done
     * opening the directory reader!
     */
    boolean success2 = false;
    try {
      synchronized (fullFlushLock) {
        boolean success = false;
        try {
          anySegmentFlushed = docWriter.flushAllThreads();
          if (!anySegmentFlushed) {
            // prevent double increment since docWriter#doFlush increments the flushcount
            // if we flushed anything.
            flushCount.incrementAndGet();
          }
          success = true;
          // Prevent segmentInfos from changing while opening the
          // reader; in theory we could do similar retry logic,
          // just like we do when loading segments_N
          synchronized(this) {
            maybeApplyDeletes(applyAllDeletes);
            r = StandardDirectoryReader.open(this, segmentInfos, applyAllDeletes);
            if (infoStream.isEnabled("IW")) {
              infoStream.message("IW", "return reader version=" + r.getVersion() + " reader=" + r);
            }
          }
        } catch (OutOfMemoryError oom) {
          handleOOM(oom, "getReader");
          // never reached but javac disagrees:
          return null;
        } finally {
          if (!success) {
            if (infoStream.isEnabled("IW")) {
              infoStream.message("IW", "hit exception during NRT reader");
            }
          }
          // Done: finish the full flush!
          docWriter.finishFullFlush(success);
          doAfterFlush();
        }
      }
      if (anySegmentFlushed) {
        maybeMerge(MergeTrigger.FULL_FLUSH, UNBOUNDED_MAX_MERGE_SEGMENTS);
      }
      if (infoStream.isEnabled("IW")) {
        infoStream.message("IW", "getReader took " + (System.currentTimeMillis() - tStart) + " msec");
      }
      success2 = true;
    } finally {
      if (!success2) {
        IOUtils.closeWhileHandlingException(r);
      }
    }
    return r;
  }
  
  /**
   * Holds shared SegmentReader instances. IndexWriter uses SegmentReaders for
   * 1) applying deletes, 2) doing merges, 3) handing out a real-time reader.
   * This pool reuses instances of the SegmentReaders in all these places if it
   * is in "near real-time mode" (getReader() has been called on this instance).
   */
  
  class ReaderPool {
    
    private final Map<SegmentInfoPerCommit,ReadersAndLiveDocs> readerMap = new HashMap<SegmentInfoPerCommit,ReadersAndLiveDocs>();
    
    // used only by asserts
    public synchronized boolean infoIsLive(SegmentInfoPerCommit info) {
      int idx = segmentInfos.indexOf(info);
      assert idx != -1 : "info=" + info + " isn't live";
      assert segmentInfos.info(idx) == info : "info=" + info
          + " doesn't match live info in segmentInfos";
      return true;
    }
    
    public synchronized void drop(SegmentInfoPerCommit info) throws IOException {
      final ReadersAndLiveDocs rld = readerMap.get(info);
      if (rld != null) {
        assert info == rld.info;
        readerMap.remove(info);
        rld.dropReaders();
      }
    }
    
    public synchronized void release(ReadersAndLiveDocs rld) throws IOException {
      
      // Matches incRef in get:
      rld.decRef();
      
      // Pool still holds a ref:
      assert rld.refCount() >= 1;
      
      boolean updatesWritten = rld.writeLiveUpdates(directory, codec);
      
      if (!poolReaders && rld.refCount() == 1) {
        // This is the last ref to this RLD, and we're not
        // pooling, so remove it:
        if (rld.writeLiveDocs(directory) || updatesWritten) {
          // Make sure we only write del docs for a live segment:
          assert infoIsLive(rld.info);
          // Must checkpoint w/ deleter, because we just
          // created created new _X_N.del file.
          deleter.checkpoint(segmentInfos, false);
        }
        
        rld.dropReaders();
        readerMap.remove(rld.info);
      }
    }
    
    /**
     * Remove all our references to readers, and commits any pending changes.
     */
    synchronized void dropAll(boolean doSave) throws IOException {
      Throwable priorE = null;
      final Iterator<Map.Entry<SegmentInfoPerCommit,ReadersAndLiveDocs>> it = readerMap.entrySet().iterator();
      while(it.hasNext()) {
        final ReadersAndLiveDocs rld = it.next().getValue();

        try {
          if (doSave && rld.writeLiveDocs(directory)) {
            // Make sure we only write del docs for a live segment:
            assert infoIsLive(rld.info);
            // Must checkpoint w/ deleter, because we just
            // created created new _X_N.del file.
            deleter.checkpoint(segmentInfos, false);
          }
        } catch (Throwable t) {
          if (priorE != null) {
            priorE = t;
          }
        }
        
        // Important to remove as-we-go, not with .clear()
        // in the end, in case we hit an exception;
        // otherwise we could over-decref if close() is
        // called again:
        it.remove();
        
        // NOTE: it is allowed that these decRefs do not
        // actually close the SRs; this happens when a
        // near real-time reader is kept open after the
        // IndexWriter instance is closed:
        try {
          rld.dropReaders();
        } catch (Throwable t) {
          if (priorE != null) {
            priorE = t;
          }
        }
      }
      assert readerMap.size() == 0;
      if (priorE != null) {
        throw new RuntimeException(priorE);
      }
    }
    
    /**
     * Commit live docs changes for the segment readers for the provided infos.
     * 
     * @throws IOException
     *           If there is a low-level I/O error
     */
    public synchronized void commit(SegmentInfos infos) throws IOException {
      for (SegmentInfoPerCommit info : infos) {
        final ReadersAndLiveDocs rld = readerMap.get(info);
        if (rld != null) {
          assert rld.info == info;
          if (rld.writeLiveDocs(directory)) {
            // Make sure we only write del docs for a live segment:
            assert infoIsLive(info);
            // Must checkpoint w/ deleter, because we just
            // created created new _X_N.del file.
            deleter.checkpoint(segmentInfos, false);
          }
        }
      }
    }
    
    /**
     * Obtain a ReadersAndLiveDocs instance from the readerPool. If create is
     * true, you must later call {@link #release(ReadersAndLiveDocs)}.
     */
    public synchronized ReadersAndLiveDocs get(SegmentInfoPerCommit info,
        boolean create) {
      
      assert info.info.dir == directory : "info.dir=" + info.info.dir + " vs "
          + directory;
      
      ReadersAndLiveDocs rld = readerMap.get(info);
      if (rld == null) {
        if (!create) {
          return null;
        }
        rld = new ReadersAndLiveDocs(IndexWriter.this, info);
        // Steal initial reference:
        readerMap.put(info, rld);
      } else {
        assert rld.info == info : "rld.info=" + rld.info + " info=" + info
            + " isLive?=" + infoIsLive(rld.info) + " vs " + infoIsLive(info);
      }
      
      if (create) {
        // Return ref to caller:
        rld.incRef();
      }
      
      return rld;
    }
  }
  
  /**
   * Obtain the number of deleted docs for a pooled reader. If the reader isn't
   * being pooled, the segmentInfo's delCount is returned.
   */
  public int numDeletedDocs(SegmentInfoPerCommit info) {
    ensureOpen(false);
    int delCount = info.getDelCount();
    
    final ReadersAndLiveDocs rld = readerPool.get(info, false);
    if (rld != null) {
      delCount += rld.getPendingDeleteCount();
    }
    return delCount;
  }
  
  /**
   * Used internally to throw an {@link AlreadyClosedException} if this
   * IndexWriter has been closed or is in the process of closing.
   * 
   * @param failIfClosing
   *          if true, also fail when {@code IndexWriter} is in the process of
   *          closing ({@code closing=true}) but not yet done closing (
   *          {@code closed=false})
   * @throws AlreadyClosedException
   *           if this IndexWriter is closed or in the process of closing
   */
  protected final void ensureOpen(boolean failIfClosing)
      throws AlreadyClosedException {
    if (closed || (failIfClosing && closing)) {
      throw new AlreadyClosedException("this IndexWriter is closed");
    }
  }
  
  /**
   * Used internally to throw an {@link AlreadyClosedException} if this
   * IndexWriter has been closed ({@code closed=true}) or is in the process of
   * closing ({@code closing=true}).
   * <p>
   * Calls {@link #ensureOpen(boolean) ensureOpen(true)}.
   * 
   * @throws AlreadyClosedException
   *           if this IndexWriter is closed
   */
  protected final void ensureOpen() throws AlreadyClosedException {
    ensureOpen(true);
  }
  
  final Codec codec; // for writing new segments
  
  /**
   * Constructs a new IndexWriter per the settings given in <code>conf</code>.
   * Note that the passed in {@link IndexWriterConfig} is privately cloned; if
   * you need to make subsequent "live" changes to the configuration use
   * {@link #getConfig}.
   * <p>
   * 
   * @param d
   *          the index directory. The index is either created or appended
   *          according <code>conf.getOpenMode()</code>.
   * @param conf
   *          the configuration settings according to which IndexWriter should
   *          be initialized.
   * @throws IOException
   *           if the directory cannot be read/written to, or if it does not
   *           exist and <code>conf.getOpenMode()</code> is
   *           <code>OpenMode.APPEND</code> or if there is any other low-level
   *           IO error
   */
  public IndexWriter(Directory d, IndexWriterConfig conf) throws IOException {
    config = new LiveIndexWriterConfig(conf.clone());
    directory = d;
    analyzer = config.getAnalyzer();
    infoStream = config.getInfoStream();
    mergePolicy = config.getMergePolicy();
    mergePolicy.setIndexWriter(this);
    mergeScheduler = config.getMergeScheduler();
    codec = config.getCodec();
    
    bufferedDeletesStream = new BufferedDeletesStream(infoStream);
    poolReaders = config.getReaderPooling();
    
    writeLock = directory.makeLock(WRITE_LOCK_NAME);
    
    if (!writeLock.obtain(config.getWriteLockTimeout())) // obtain write lock
    throw new LockObtainFailedException("Index locked for write: " + writeLock);
    
    boolean success = false;
    try {
      OpenMode mode = config.getOpenMode();
      boolean create;
      if (mode == OpenMode.CREATE) {
        create = true;
      } else if (mode == OpenMode.APPEND) {
        create = false;
      } else {
        // CREATE_OR_APPEND - create only if an index does not exist
        create = !DirectoryReader.indexExists(directory);
      }
      
      // If index is too old, reading the segments will throw
      // IndexFormatTooOldException.
      segmentInfos = new SegmentInfos();
<<<<<<< HEAD
      
=======

      boolean initialIndexExists = true;

>>>>>>> 0b146a84
      if (create) {
        // Try to read first. This is to allow create
        // against an index that's currently open for
        // searching. In this case we write the next
        // segments_N file with no segments:
        try {
          segmentInfos.read(directory);
          segmentInfos.clear();
        } catch (IOException e) {
          // Likely this means it's a fresh directory
          initialIndexExists = false;
        }
        
        // Record that we have a change (zero out all
        // segments) pending:
        changeCount++;
        segmentInfos.changed();
      } else {
        segmentInfos.read(directory);
        
        IndexCommit commit = config.getIndexCommit();
        if (commit != null) {
          // Swap out all segments, but, keep metadata in
          // SegmentInfos, like version & generation, to
          // preserve write-once. This is important if
          // readers are open against the future commit
          // points.
          if (commit.getDirectory() != directory) throw new IllegalArgumentException(
              "IndexCommit's directory doesn't match my directory");
          SegmentInfos oldInfos = new SegmentInfos();
          oldInfos.read(directory, commit.getSegmentsFileName());
          segmentInfos.replace(oldInfos);
          changeCount++;
          segmentInfos.changed();
          if (infoStream.isEnabled("IW")) {
            infoStream.message("IW",
                "init: loaded commit \"" + commit.getSegmentsFileName() + "\"");
          }
        }
      }
      
      rollbackSegments = segmentInfos.createBackupSegmentInfos();
      
      // start with previous field numbers, but new FieldInfos
      globalFieldNumberMap = getFieldNumberMap();
      docWriter = new DocumentsWriter(codec, config, directory, this,
          globalFieldNumberMap, bufferedDeletesStream);
      
      // Default deleter (for backwards compatibility) is
      // KeepOnlyLastCommitDeleter:
      synchronized (this) {
        deleter = new IndexFileDeleter(directory,
<<<<<<< HEAD
            config.getIndexDeletionPolicy(), segmentInfos, infoStream, this);
=======
                                       config.getIndexDeletionPolicy(),
                                       segmentInfos, infoStream, this,
                                       initialIndexExists);
>>>>>>> 0b146a84
      }
      
      if (deleter.startingCommitDeleted) {
        // Deletion policy deleted the "head" commit point.
        // We have to mark ourself as changed so that if we
        // are closed w/o any further changes we write a new
        // segments_N file.
        changeCount++;
        segmentInfos.changed();
      }
      
      if (infoStream.isEnabled("IW")) {
        infoStream.message("IW", "init: create=" + create);
        messageState();
      }
      
      success = true;
      
    } finally {
      if (!success) {
        if (infoStream.isEnabled("IW")) {
          infoStream.message("IW",
              "init: hit exception on init; releasing write lock");
        }
        try {
          writeLock.release();
        } catch (Throwable t) {
          // don't mask the original exception
        }
        writeLock = null;
      }
    }
  }
  
  private FieldInfos getFieldInfos(SegmentInfo info) throws IOException {
    Directory cfsDir = null;
    try {
      if (info.getUseCompoundFile()) {
        cfsDir = new CompoundFileDirectory(info.dir,
            IndexFileNames.segmentFileName(info.name, "",
                IndexFileNames.COMPOUND_FILE_EXTENSION), IOContext.READONCE,
            false);
      } else {
        cfsDir = info.dir;
      }
      return info.getCodec().fieldInfosFormat().getFieldInfosReader()
          .read(cfsDir, info.name, IOContext.READONCE);
    } finally {
      if (info.getUseCompoundFile() && cfsDir != null) {
        cfsDir.close();
      }
    }
  }
  
  /**
   * Loads or returns the already loaded the global field number map for this
   * {@link SegmentInfos}. If this {@link SegmentInfos} has no global field
   * number map the returned instance is empty
   */
  private FieldNumbers getFieldNumberMap() throws IOException {
    final FieldNumbers map = new FieldNumbers();

    for(SegmentInfoPerCommit info : segmentInfos) {
      for(FieldInfo fi : getFieldInfos(info.info)) {
        map.addOrGet(fi.name, fi.number, fi.getDocValuesType());
      }
    }
    
    return map;
  }
  
  /**
   * Returns a {@link LiveIndexWriterConfig}, which can be used to query the
   * IndexWriter current settings, as well as modify "live" ones.
   */
  public LiveIndexWriterConfig getConfig() {
    ensureOpen(false);
    return config;
  }
  
  private void messageState() {
    if (infoStream.isEnabled("IW")) {
      infoStream.message("IW", "\ndir=" + directory + "\n" + "index="
          + segString() + "\n" + "version=" + Constants.LUCENE_VERSION + "\n"
          + config.toString());
    }
  }
  
  /**
   * Commits all changes to an index, waits for pending merges to complete, and
   * closes all associated files.
   * <p>
   * This is a "slow graceful shutdown" which may take a long time especially if
   * a big merge is pending: If you only want to close resources use
   * {@link #rollback()}. If you only want to commit pending changes and close
   * resources see {@link #close(boolean)}.
   * <p>
   * Note that this may be a costly operation, so, try to re-use a single writer
   * instead of closing and opening a new one. See {@link #commit()} for caveats
   * about write caching done by some IO devices.
   * 
   * <p>
   * If an Exception is hit during close, eg due to disk full or some other
   * reason, then both the on-disk index and the internal state of the
   * IndexWriter instance will be consistent. However, the close will not be
   * complete even though part of it (flushing buffered documents) may have
   * succeeded, so the write lock will still be held.
   * </p>
   * 
   * <p>
   * If you can correct the underlying cause (eg free up some disk space) then
   * you can call close() again. Failing that, if you want to force the write
   * lock to be released (dangerous, because you may then lose buffered docs in
   * the IndexWriter instance) then you can do something like this:
   * </p>
   * 
   * <pre class="prettyprint">
   * try {
   *   writer.close();
   * } finally {
   *   if (IndexWriter.isLocked(directory)) {
   *     IndexWriter.unlock(directory);
   *   }
   * }
   * </pre>
   * 
   * after which, you must be certain not to use the writer instance
   * anymore.</p>
   * 
   * <p>
   * <b>NOTE</b>: if this method hits an OutOfMemoryError you should immediately
   * close the writer, again. See <a href="#OOME">above</a> for details.
   * </p>
   * 
   * @throws IOException
   *           if there is a low-level IO error
   */
  @Override
  public void close() throws IOException {
    close(true);
  }
  
  /**
   * Closes the index with or without waiting for currently running merges to
   * finish. This is only meaningful when using a MergeScheduler that runs
   * merges in background threads.
   * 
   * <p>
   * <b>NOTE</b>: if this method hits an OutOfMemoryError you should immediately
   * close the writer, again. See <a href="#OOME">above</a> for details.
   * </p>
   * 
   * <p>
   * <b>NOTE</b>: it is dangerous to always call close(false), especially when
   * IndexWriter is not open for very long, because this can result in "merge
   * starvation" whereby long merges will never have a chance to finish. This
   * will cause too many segments in your index over time.
   * </p>
   * 
   * @param waitForMerges
   *          if true, this call will block until all merges complete; else, it
   *          will ask all running merges to abort, wait until those merges have
   *          finished (which should be at most a few seconds), and then return.
   */
  public void close(boolean waitForMerges) throws IOException {
    
    // Ensure that only one thread actually gets to do the
    // closing, and make sure no commit is also in progress:
    synchronized (commitLock) {
      if (shouldClose()) {
        // If any methods have hit OutOfMemoryError, then abort
        // on close, in case the internal state of IndexWriter
        // or DocumentsWriter is corrupt
        if (hitOOM) {
          rollbackInternal();
        } else {
          closeInternal(waitForMerges, true);
        }
      }
    }
  }
  
  // Returns true if this thread should attempt to close, or
  // false if IndexWriter is now closed; else, waits until
  // another thread finishes closing
  synchronized private boolean shouldClose() {
    while (true) {
      if (!closed) {
        if (!closing) {
          closing = true;
          return true;
        } else {
          // Another thread is presently trying to close;
          // wait until it finishes one way (closes
          // successfully) or another (fails to close)
          doWait();
        }
      } else {
        return false;
      }
    }
  }
  
  private void closeInternal(boolean waitForMerges, boolean doFlush)
      throws IOException {
    boolean interrupted = false;
    try {
      
      if (pendingCommit != null) {
        throw new IllegalStateException(
            "cannot close: prepareCommit was already called with no corresponding call to commit");
      }
      
      if (infoStream.isEnabled("IW")) {
        infoStream.message("IW", "now flush at close waitForMerges="
            + waitForMerges);
      }
      
      try {
        // Only allow a new merge to be triggered if we are
        // going to wait for merges:
        if (doFlush) {
          flush(waitForMerges, true);
        } else {
          docWriter.abort(); // already closed
        }
        
        docWriter.close();
        
      } finally {
        try {
          // clean up merge scheduler in all cases, although flushing may have
          // failed:
          interrupted = Thread.interrupted();
          
          if (waitForMerges) {
            try {
              // Give merge scheduler last chance to run, in case
              // any pending merges are waiting:
              mergeScheduler.merge(this);
            } catch (ThreadInterruptedException tie) {
              // ignore any interruption, does not matter
              interrupted = true;
              if (infoStream.isEnabled("IW")) {
                infoStream.message("IW",
                    "interrupted while waiting for final merges");
              }
            }
          }
          
          synchronized (this) {
            for (;;) {
              try {
                finishMerges(waitForMerges && !interrupted);
                break;
              } catch (ThreadInterruptedException tie) {
                // by setting the interrupted status, the
                // next call to finishMerges will pass false,
                // so it will not wait
                interrupted = true;
                if (infoStream.isEnabled("IW")) {
                  infoStream.message("IW",
                      "interrupted while waiting for merges to finish");
                }
              }
            }
            stopMerges = true;
          }
          
        } finally {
          // shutdown policy, scheduler and all threads (this call is not
          // interruptible):
          IOUtils.closeWhileHandlingException(mergePolicy, mergeScheduler);
        }
      }
      
      if (infoStream.isEnabled("IW")) {
        infoStream.message("IW", "now call final commit()");
      }
      
      if (doFlush) {
        commitInternal();
      }
      
      if (infoStream.isEnabled("IW")) {
        infoStream.message("IW", "at close: " + segString());
      }
      // used by assert below
      final DocumentsWriter oldWriter = docWriter;
      synchronized (this) {
        readerPool.dropAll(true);
        docWriter = null;
        deleter.close();
      }
      
      if (writeLock != null) {
        writeLock.release(); // release write lock
        writeLock = null;
      }
      synchronized (this) {
        closed = true;
      }
      assert oldWriter.perThreadPool.numDeactivatedThreadStates() == oldWriter.perThreadPool
          .getMaxThreadStates();
    } catch (OutOfMemoryError oom) {
      handleOOM(oom, "closeInternal");
    } finally {
      synchronized (this) {
        closing = false;
        notifyAll();
        if (!closed) {
          if (infoStream.isEnabled("IW")) {
            infoStream.message("IW", "hit exception while closing");
          }
        }
      }
      // finally, restore interrupt status:
      if (interrupted) Thread.currentThread().interrupt();
    }
  }
  
  /** Returns the Directory used by this index. */
  public Directory getDirectory() {
    return directory;
  }
  
  /** Returns the analyzer used by this index. */
  public Analyzer getAnalyzer() {
    ensureOpen();
    return analyzer;
  }
  
  /**
   * Returns total number of docs in this index, including docs not yet flushed
   * (still in the RAM buffer), not counting deletions.
   * 
   * @see #numDocs
   */
  public synchronized int maxDoc() {
    ensureOpen();
    int count;
    if (docWriter != null) count = docWriter.getNumDocs();
    else count = 0;
    
    count += segmentInfos.totalDocCount();
    return count;
  }
  
  /**
   * Returns total number of docs in this index, including docs not yet flushed
   * (still in the RAM buffer), and including deletions. <b>NOTE:</b> buffered
   * deletions are not counted. If you really need these to be counted you
   * should call {@link #commit()} first.
   * 
   * @see #numDocs
   */
  public synchronized int numDocs() {
    ensureOpen();
    int count;
    if (docWriter != null) count = docWriter.getNumDocs();
    else count = 0;
    
    for (final SegmentInfoPerCommit info : segmentInfos) {
      count += info.info.getDocCount() - numDeletedDocs(info);
    }
    return count;
  }
  
  /**
   * Returns true if this index has deletions (including buffered deletions).
   */
  public synchronized boolean hasDeletions() {
    ensureOpen();
    if (bufferedDeletesStream.any()) {
      return true;
    }
    if (docWriter.anyDeletions()) {
      return true;
    }
    for (final SegmentInfoPerCommit info : segmentInfos) {
      if (info.hasDeletions()) {
        return true;
      }
    }
    return false;
  }
  
  /**
   * Adds a document to this index.
   * 
   * <p>
   * Note that if an Exception is hit (for example disk full) then the index
   * will be consistent, but this document may not have been added. Furthermore,
   * it's possible the index will have one segment in non-compound format even
   * when using compound files (when a merge has partially succeeded).
   * </p>
   * 
   * <p>
   * This method periodically flushes pending documents to the Directory (see <a
   * href="#flush">above</a>), and also periodically triggers segment merges in
   * the index according to the {@link MergePolicy} in use.
   * </p>
   * 
   * <p>
   * Merges temporarily consume space in the directory. The amount of space
   * required is up to 1X the size of all segments being merged, when no
   * readers/searchers are open against the index, and up to 2X the size of all
   * segments being merged when readers/searchers are open against the index
   * (see {@link #forceMerge(int)} for details). The sequence of primitive merge
   * operations performed is governed by the merge policy.
   * 
   * <p>
   * Note that each term in the document can be no longer than 16383 characters,
   * otherwise an IllegalArgumentException will be thrown.
   * </p>
   * 
   * <p>
   * Note that it's possible to create an invalid Unicode string in java if a
   * UTF16 surrogate pair is malformed. In this case, the invalid characters are
   * silently replaced with the Unicode replacement character U+FFFD.
   * </p>
   * 
   * <p>
   * <b>NOTE</b>: if this method hits an OutOfMemoryError you should immediately
   * close the writer. See <a href="#OOME">above</a> for details.
   * </p>
   * 
   * @throws CorruptIndexException
   *           if the index is corrupt
   * @throws IOException
   *           if there is a low-level IO error
   */
  public void addDocument(IndexDocument doc) throws IOException {
    addDocument(doc, analyzer);
  }
  
  /**
   * Adds a document to this index, using the provided analyzer instead of the
   * value of {@link #getAnalyzer()}.
   * 
   * <p>
   * See {@link #addDocument(IndexDocument)} for details on index and
   * IndexWriter state after an Exception, and flushing/merging temporary free
   * space requirements.
   * </p>
   * 
   * <p>
   * <b>NOTE</b>: if this method hits an OutOfMemoryError you should immediately
   * close the writer. See <a href="#OOME">above</a> for details.
   * </p>
   * 
   * @throws CorruptIndexException
   *           if the index is corrupt
   * @throws IOException
   *           if there is a low-level IO error
   */
  public void addDocument(IndexDocument doc, Analyzer analyzer)
      throws IOException {
    replaceDocument(null, doc, analyzer);
  }
  
  /**
   * Atomically adds a block of documents with sequentially assigned document
   * IDs, such that an external reader will see all or none of the documents.
   * 
   * <p>
   * <b>WARNING</b>: the index does not currently record which documents were
   * added as a block. Today this is fine, because merging will preserve a
   * block. The order of documents within a segment will be preserved, even when
   * child documents within a block are deleted. Most search features (like
   * result grouping and block joining) require you to mark documents; when
   * these documents are deleted these search features will not work as
   * expected. Obviously adding documents to an existing block will require you
   * the reindex the entire block.
   * 
   * <p>
   * However it's possible that in the future Lucene may merge more aggressively
   * re-order documents (for example, perhaps to obtain better index
   * compression), in which case you may need to fully re-index your documents
   * at that time.
   * 
   * <p>
   * See {@link #addDocument(IndexDocument)} for details on index and
   * IndexWriter state after an Exception, and flushing/merging temporary free
   * space requirements.
   * </p>
   * 
   * <p>
   * <b>NOTE</b>: tools that do offline splitting of an index (for example,
   * IndexSplitter in contrib) or re-sorting of documents (for example,
   * IndexSorter in contrib) are not aware of these atomically added documents
   * and will likely break them up. Use such tools at your own risk!
   * 
   * <p>
   * <b>NOTE</b>: if this method hits an OutOfMemoryError you should immediately
   * close the writer. See <a href="#OOME">above</a> for details.
   * </p>
   * 
   * @throws CorruptIndexException
   *           if the index is corrupt
   * @throws IOException
   *           if there is a low-level IO error
   * 
   * @lucene.experimental
   */
  public void addDocuments(Iterable<? extends IndexDocument> docs)
      throws IOException {
    addDocuments(docs, analyzer);
  }
  
  /**
   * Atomically adds a block of documents, analyzed using the provided analyzer,
   * with sequentially assigned document IDs, such that an external reader will
   * see all or none of the documents.
   * 
   * @throws CorruptIndexException
   *           if the index is corrupt
   * @throws IOException
   *           if there is a low-level IO error
   * 
   * @lucene.experimental
   */
  public void addDocuments(Iterable<? extends IndexDocument> docs,
      Analyzer analyzer) throws IOException {
    updateDocuments(null, docs, analyzer);
  }
  
  /**
   * Atomically deletes documents matching the provided delTerm and adds a block
   * of documents with sequentially assigned document IDs, such that an external
   * reader will see all or none of the documents.
   * 
   * See {@link #addDocuments(Iterable)}.
   * 
   * @throws CorruptIndexException
   *           if the index is corrupt
   * @throws IOException
   *           if there is a low-level IO error
   * 
   * @lucene.experimental
   */
  public void replaceDocuments(Term delTerm,
      Iterable<? extends IndexDocument> docs) throws IOException {
    replaceDocuments(delTerm, docs, analyzer);
  }
  
  /**
   * Replaced by {@link #replaceDocuments(Term, Iterable)}.
   * 
   * @deprecated use {@link #replaceDocuments(Term, Iterable)}.
   */
  @Deprecated
  public void updateDocuments(Term delTerm,
      Iterable<? extends IndexDocument> docs) throws IOException {
    replaceDocuments(delTerm, docs, analyzer);
  }
  
  /**
   * Atomically deletes documents matching the provided delTerm and adds a block
   * of documents, analyzed using the provided analyzer, with sequentially
   * assigned document IDs, such that an external reader will see all or none of
   * the documents.
   * 
   * See {@link #addDocuments(Iterable)}.
   * 
   * @throws CorruptIndexException
   *           if the index is corrupt
   * @throws IOException
   *           if there is a low-level IO error
   * 
   * @lucene.experimental
   */
  public void replaceDocuments(Term delTerm,
      Iterable<? extends IndexDocument> docs, Analyzer analyzer)
      throws IOException {
    ensureOpen();
    try {
      boolean success = false;
      boolean anySegmentFlushed = false;
      try {
        anySegmentFlushed = docWriter.updateDocuments(docs, analyzer, delTerm);
        success = true;
      } finally {
        if (!success) {
          if (infoStream.isEnabled("IW")) {
            infoStream.message("IW", "hit exception updating document");
          }
        }
      }
      if (anySegmentFlushed) {
        maybeMerge(MergeTrigger.SEGMENT_FLUSH, UNBOUNDED_MAX_MERGE_SEGMENTS);
      }
    } catch (OutOfMemoryError oom) {
      handleOOM(oom, "updateDocuments");
    }
  }
  
  /**
   * Replaced by {@link #replaceDocuments(Term, Iterable, Analyzer)}.
   * 
   * @deprecated use {@link #replaceDocuments(Term, Iterable, Analyzer)}.
   */
  @Deprecated
  public void updateDocuments(Term delTerm,
      Iterable<? extends IndexDocument> docs, Analyzer analyzer)
      throws IOException {
    replaceDocuments(delTerm, docs, analyzer);
  }
  
  /**
   * Update fields of documents matching the given term.
   * 
   * @param term
   *          The term to match.
   * @param operation
   *          defines whether the new fields are either:
   *          <ul>
   *          <li>Added to existing matching documents without affecting
   *          existing fields (using {@link Operation#ADD_FIELDS}), or
   *          <li>
   *          Added to existing matching documents and replacing existing fields
   *          with the same name (using {@link Operation#REPLACE_FIELDS} ) .
   *          </ul>
   * @param fields
   *          An {@link IndexDocument} containing the fields to use. <b> Note:
   *          </b> Fields could be added to more than one document, and
   *          therefore analyzed more than once. This may result in an
   *          exception, for instance in the case of a field based on a reader.
   * 
   * @throws CorruptIndexException
   *           if the index is corrupt
   * @throws IOException
   *           if there is a low-level IO error
   * 
   * @lucene.experimental
   */
  public void updateFields(FieldsUpdate.Operation operation, Term term,
      IndexDocument fields) throws IOException {
    updateFields(operation, term, fields, analyzer);
  }
  
  /**
   * Update fields of documents matching the given term, using the provided
   * analyzer instead of the value of {@link #getAnalyzer()}.
   * 
   * @param term
   *          The term to match.
   * @param operation
   *          defines whether the new fields are either:
   *          <ul>
   *          <li> Added to existing matching documents without affecting
   *          existing fields (using {@link Operation#ADD_FIELDS}), or <li>
   *          Added to existing matching documents and replacing existing fields
   *          with the same name (using {@link Operation#REPLACE_FIELDS} ) .
   *          </ul>
   * @param fields
   *          An {@link IndexDocument} containing the fields to use. <b> Note:
   *          </b> Fields could be added to more than one document, and
   *          therefore analyzed more than once. This may result in an
   *          exception, for instance in the case of a field based on a reader.
   * @param analyzer
   *          The analyzer to use.
   * 
   * @throws CorruptIndexException
   *           if the index is corrupt
   * @throws IOException
   *           if there is a low-level IO error
   * 
   * @lucene.experimental
   */
  public void updateFields(FieldsUpdate.Operation operation, Term term,
      IndexDocument fields, Analyzer analyzer) throws IOException {
    ensureOpen();
    try {
      boolean success = false;
      boolean anySegmentFlushed = false;
      try {
        anySegmentFlushed = docWriter.updateFields(term, operation, fields,
            analyzer, globalFieldNumberMap);
        success = true;
        updatesPending = true;
      } finally {
        if (!success) {
          if (infoStream.isEnabled("IW")) {
            infoStream.message("IW", "hit exception updating document");
          }
        }
      }
      
      if (anySegmentFlushed) {
        maybeMerge();
      }
    } catch (OutOfMemoryError oom) {
      handleOOM(oom, "updateDocument");
    }
  }
  
  /**
   * Deletes the document(s) containing <code>term</code>.
   * 
   * <p>
   * <b>NOTE</b>: if this method hits an OutOfMemoryError you should immediately
   * close the writer. See <a href="#OOME">above</a> for details.
   * </p>
   * 
   * @param term
   *          the term to identify the documents to be deleted
   * @throws CorruptIndexException
   *           if the index is corrupt
   * @throws IOException
   *           if there is a low-level IO error
   */
  public void deleteDocuments(Term term) throws IOException {
    ensureOpen();
    try {
      docWriter.deleteTerms(term);
    } catch (OutOfMemoryError oom) {
      handleOOM(oom, "deleteDocuments(Term)");
    }
  }
  
  /**
   * Expert: attempts to delete by document ID, as long as the provided reader
   * is a near-real-time reader (from
   * {@link DirectoryReader#open(IndexWriter,boolean)}). If the provided reader
   * is an NRT reader obtained from this writer, and its segment has not been
   * merged away, then the delete succeeds and this method returns true; else,
   * it returns false the caller must then separately delete by Term or Query.
   * 
   * <b>NOTE</b>: this method can only delete documents visible to the currently
   * open NRT reader. If you need to delete documents indexed after opening the
   * NRT reader you must use the other deleteDocument methods (e.g.,
   * {@link #deleteDocuments(Term)}).
   */
  public synchronized boolean tryDeleteDocument(IndexReader readerIn, int docID)
      throws IOException {
    
    final AtomicReader reader;
    if (readerIn instanceof AtomicReader) {
      // Reader is already atomic: use the incoming docID:
      reader = (AtomicReader) readerIn;
    } else {
      // Composite reader: lookup sub-reader and re-base docID:
      List<AtomicReaderContext> leaves = readerIn.leaves();
      int subIndex = ReaderUtil.subIndex(docID, leaves);
      reader = leaves.get(subIndex).reader();
      docID -= leaves.get(subIndex).docBase;
      assert docID >= 0;
      assert docID < reader.maxDoc();
    }
    
    if (!(reader instanceof SegmentReader)) {
      throw new IllegalArgumentException(
          "the reader must be a SegmentReader or composite reader containing only SegmentReaders");
    }
    
    final SegmentInfoPerCommit info = ((SegmentReader) reader).getSegmentInfo();
    
    // TODO: this is a slow linear search, but, number of
    // segments should be contained unless something is
    // seriously wrong w/ the index, so it should be a minor
    // cost:
    
    if (segmentInfos.indexOf(info) != -1) {
      ReadersAndLiveDocs rld = readerPool.get(info, false);
      if (rld != null) {
        synchronized (bufferedDeletesStream) {
          rld.initWritableLiveDocs();
          if (rld.delete(docID)) {
            final int fullDelCount = rld.info.getDelCount()
                + rld.getPendingDeleteCount();
            if (fullDelCount == rld.info.info.getDocCount()) {
              // If a merge has already registered for this
              // segment, we leave it in the readerPool; the
              // merge will skip merging it and will then drop
              // it once it's done:
              if (!mergingSegments.contains(rld.info)) {
                segmentInfos.remove(rld.info);
                readerPool.drop(rld.info);
                checkpoint();
              }
            }
            
            // Must bump changeCount so if no other changes
            // happened, we still commit this change:
            changeCount++;
          }
          // System.out.println("  yes " + info.info.name + " " + docID);
          return true;
        }
      } else {
        // System.out.println("  no rld " + info.info.name + " " + docID);
      }
    } else {
      // System.out.println("  no seg " + info.info.name + " " + docID);
    }
    return false;
  }
  
  /**
   * Deletes the document(s) containing any of the terms. All given deletes are
   * applied and flushed atomically at the same time.
   * 
   * <p>
   * <b>NOTE</b>: if this method hits an OutOfMemoryError you should immediately
   * close the writer. See <a href="#OOME">above</a> for details.
   * </p>
   * 
   * @param terms
   *          array of terms to identify the documents to be deleted
   * @throws CorruptIndexException
   *           if the index is corrupt
   * @throws IOException
   *           if there is a low-level IO error
   */
  public void deleteDocuments(Term... terms) throws IOException {
    ensureOpen();
    try {
      docWriter.deleteTerms(terms);
    } catch (OutOfMemoryError oom) {
      handleOOM(oom, "deleteDocuments(Term..)");
    }
  }
  
  /**
   * Deletes the document(s) matching the provided query.
   * 
   * <p>
   * <b>NOTE</b>: if this method hits an OutOfMemoryError you should immediately
   * close the writer. See <a href="#OOME">above</a> for details.
   * </p>
   * 
   * @param query
   *          the query to identify the documents to be deleted
   * @throws CorruptIndexException
   *           if the index is corrupt
   * @throws IOException
   *           if there is a low-level IO error
   */
  public void deleteDocuments(Query query) throws IOException {
    ensureOpen();
    try {
      docWriter.deleteQueries(query);
    } catch (OutOfMemoryError oom) {
      handleOOM(oom, "deleteDocuments(Query)");
    }
  }
  
  /**
   * Deletes the document(s) matching any of the provided queries. All given
   * deletes are applied and flushed atomically at the same time.
   * 
   * <p>
   * <b>NOTE</b>: if this method hits an OutOfMemoryError you should immediately
   * close the writer. See <a href="#OOME">above</a> for details.
   * </p>
   * 
   * @param queries
   *          array of queries to identify the documents to be deleted
   * @throws CorruptIndexException
   *           if the index is corrupt
   * @throws IOException
   *           if there is a low-level IO error
   */
  public void deleteDocuments(Query... queries) throws IOException {
    ensureOpen();
    try {
      docWriter.deleteQueries(queries);
    } catch (OutOfMemoryError oom) {
      handleOOM(oom, "deleteDocuments(Query..)");
    }
  }
  
  /**
   * Updates a document by first deleting the document(s) containing
   * <code>term</code> and then adding the new document. The delete and then add
   * are atomic as seen by a reader on the same index (flush may happen only
   * after the add).
   * 
   * <p>
   * <b>NOTE</b>: if this method hits an OutOfMemoryError you should immediately
   * close the writer. See <a href="#OOME">above</a> for details.
   * </p>
   * 
   * @param term
   *          the term to identify the document(s) to be deleted
   * @param doc
   *          the document to be added
   * @throws CorruptIndexException
   *           if the index is corrupt
   * @throws IOException
   *           if there is a low-level IO error
   */
  public void replaceDocument(Term term, IndexDocument doc) throws IOException {
    ensureOpen();
    replaceDocument(term, doc, getAnalyzer());
  }
  
  /**
   * Replaced by {@link #replaceDocument(Term, IndexDocument)}. If you wish to
   * update fields of existing documents use
   * {@link #updateFields(FieldsUpdate.Operation, Term, IndexDocument)}.
   * 
   * @deprecated use {@link #replaceDocument(Term, IndexDocument)} or
   *             {@link #updateFields(FieldsUpdate.Operation, Term, IndexDocument)}.
   */
  @Deprecated
  public void updateDocument(Term term, IndexDocument doc) throws IOException {
    ensureOpen();
    replaceDocument(term, doc, analyzer);
  }
  
  /**
   * Updates a document by first deleting the document(s) containing
   * <code>term</code> and then adding the new document. The delete and then add
   * are atomic as seen by a reader on the same index (flush may happen only
   * after the add).
   * 
   * <p>
   * <b>NOTE</b>: if this method hits an OutOfMemoryError you should immediately
   * close the writer. See <a href="#OOME">above</a> for details.
   * </p>
   * 
   * @param term
   *          the term to identify the document(s) to be deleted
   * @param doc
   *          the document to be added
   * @param analyzer
   *          the analyzer to use when analyzing the document
   * @throws CorruptIndexException
   *           if the index is corrupt
   * @throws IOException
   *           if there is a low-level IO error
   */
  public void replaceDocument(Term term, IndexDocument doc, Analyzer analyzer)
      throws IOException {
    ensureOpen();
    try {
      boolean success = false;
      boolean anySegmentFlushed = false;
      try {
        anySegmentFlushed = docWriter.updateDocument(doc, analyzer, term);
        success = true;
      } finally {
        if (!success) {
          if (infoStream.isEnabled("IW")) {
            infoStream.message("IW", "hit exception updating document");
          }
        }
      }
      
      if (anySegmentFlushed) {
        maybeMerge(MergeTrigger.SEGMENT_FLUSH, UNBOUNDED_MAX_MERGE_SEGMENTS);
      }
    } catch (OutOfMemoryError oom) {
      handleOOM(oom, "updateDocument");
    }
  }
  
  /**
   * Replaced by {@link #replaceDocument(Term, IndexDocument, Analyzer)}. If you
   * wish to update fields of existing documents use
   * {@link #updateFields(FieldsUpdate.Operation, Term, IndexDocument, Analyzer)}
   * .
   * 
   * @deprecated use {@link #replaceDocument(Term, IndexDocument, Analyzer)} or
   *             {@link #updateFields(FieldsUpdate.Operation, Term, IndexDocument, Analyzer)}
   *             .
   */
  @Deprecated
  public void updateDocument(Term term, IndexDocument doc, Analyzer analyzer)
      throws IOException {
    replaceDocument(term, doc, analyzer);
  }
  
  // for test purpose
  final synchronized int getSegmentCount() {
    return segmentInfos.size();
  }
  
  // for test purpose
  final synchronized int getNumBufferedDocuments() {
    return docWriter.getNumDocs();
  }
  
  // for test purpose
  final synchronized Collection<String> getIndexFileNames() throws IOException {
    return segmentInfos.files(directory, true);
  }
  
  // for test purpose
  final synchronized int getDocCount(int i) {
    if (i >= 0 && i < segmentInfos.size()) {
      return segmentInfos.info(i).info.getDocCount();
    } else {
      return -1;
    }
  }
  
  // for test purpose
  final int getFlushCount() {
    return flushCount.get();
  }
  
  // for test purpose
  final int getFlushDeletesCount() {
    return flushDeletesCount.get();
  }
  
  final String newSegmentName() {
    // Cannot synchronize on IndexWriter because that causes
    // deadlock
    synchronized (segmentInfos) {
      // Important to increment changeCount so that the
      // segmentInfos is written on close. Otherwise we
      // could close, re-open and re-return the same segment
      // name that was previously returned which can cause
      // problems at least with ConcurrentMergeScheduler.
      changeCount++;
      segmentInfos.changed();
      return "_"
          + Integer.toString(segmentInfos.counter++, Character.MAX_RADIX);
    }
  }
  
  /**
   * If non-null, information about merges will be printed to this.
   */
  final InfoStream infoStream;
  
  /**
   * Forces merge policy to merge segments until there are <= maxNumSegments.
   * The actual merges to be executed are determined by the {@link MergePolicy}.
   * 
   * <p>
   * This is a horribly costly operation, especially when you pass a small
   * {@code maxNumSegments}; usually you should only call this if the index is
   * static (will no longer be changed).
   * </p>
   * 
   * <p>
   * Note that this requires up to 2X the index size free space in your
   * Directory (3X if you're using compound file format). For example, if your
   * index size is 10 MB then you need up to 20 MB free for this to complete (30
   * MB if you're using compound file format). Also, it's best to call
   * {@link #commit()} afterwards, to allow IndexWriter to free up disk space.
   * </p>
   * 
   * <p>
   * If some but not all readers re-open while merging is underway, this will
   * cause > 2X temporary space to be consumed as those new readers will then
   * hold open the temporary segments at that time. It is best not to re-open
   * readers while merging is running.
   * </p>
   * 
   * <p>
   * The actual temporary usage could be much less than these figures (it
   * depends on many factors).
   * </p>
   * 
   * <p>
   * In general, once this completes, the total size of the index will be less
   * than the size of the starting index. It could be quite a bit smaller (if
   * there were many pending deletes) or just slightly smaller.
   * </p>
   * 
   * <p>
   * If an Exception is hit, for example due to disk full, the index will not be
   * corrupted and no documents will be lost. However, it may have been
   * partially merged (some segments were merged but not all), and it's possible
   * that one of the segments in the index will be in non-compound format even
   * when using compound file format. This will occur when the Exception is hit
   * during conversion of the segment into compound format.
   * </p>
   * 
   * <p>
   * This call will merge those segments present in the index when the call
   * started. If other threads are still adding documents and flushing segments,
   * those newly created segments will not be merged unless you call forceMerge
   * again.
   * </p>
   * 
   * <p>
   * <b>NOTE</b>: if this method hits an OutOfMemoryError you should immediately
   * close the writer. See <a href="#OOME">above</a> for details.
   * </p>
   * 
   * <p>
   * <b>NOTE</b>: if you call {@link #close(boolean)} with <tt>false</tt>, which
   * aborts all running merges, then any thread still running this method might
   * hit a {@link MergePolicy.MergeAbortedException}.
   * 
   * @param maxNumSegments
   *          maximum number of segments left in the index after merging
   *          finishes
   * 
   * @throws CorruptIndexException
   *           if the index is corrupt
   * @throws IOException
   *           if there is a low-level IO error
   * @see MergePolicy#findMerges
   * 
   */
  public void forceMerge(int maxNumSegments) throws IOException {
    forceMerge(maxNumSegments, true);
  }
  
  /**
   * Just like {@link #forceMerge(int)}, except you can specify whether the call
   * should block until all merging completes. This is only meaningful with a
   * {@link MergeScheduler} that is able to run merges in background threads.
   * 
   * <p>
   * <b>NOTE</b>: if this method hits an OutOfMemoryError you should immediately
   * close the writer. See <a href="#OOME">above</a> for details.
   * </p>
   */
  public void forceMerge(int maxNumSegments, boolean doWait) throws IOException {
    ensureOpen();
    
    if (maxNumSegments < 1) throw new IllegalArgumentException(
        "maxNumSegments must be >= 1; got " + maxNumSegments);
    
    if (infoStream.isEnabled("IW")) {
      infoStream.message("IW", "forceMerge: index now " + segString());
      infoStream.message("IW", "now flush at forceMerge");
    }
    
    flush(true, true);
    
    synchronized (this) {
      resetMergeExceptions();
      segmentsToMerge.clear();
      for (SegmentInfoPerCommit info : segmentInfos) {
        segmentsToMerge.put(info, Boolean.TRUE);
      }
      mergeMaxNumSegments = maxNumSegments;
      
      // Now mark all pending & running merges for forced
      // merge:
      for (final MergePolicy.OneMerge merge : pendingMerges) {
        merge.maxNumSegments = maxNumSegments;
        segmentsToMerge.put(merge.info, Boolean.TRUE);
      }
      
      for (final MergePolicy.OneMerge merge : runningMerges) {
        merge.maxNumSegments = maxNumSegments;
        segmentsToMerge.put(merge.info, Boolean.TRUE);
      }
    }
    
    maybeMerge(MergeTrigger.EXPLICIT, maxNumSegments);
    
    if (doWait) {
      synchronized (this) {
        while (true) {
          
          if (hitOOM) {
            throw new IllegalStateException(
                "this writer hit an OutOfMemoryError; cannot complete forceMerge");
          }
          
          if (mergeExceptions.size() > 0) {
            // Forward any exceptions in background merge
            // threads to the current thread:
            final int size = mergeExceptions.size();
            for (int i = 0; i < size; i++) {
              final MergePolicy.OneMerge merge = mergeExceptions.get(i);
              if (merge.maxNumSegments != -1) {
                IOException err = new IOException(
                    "background merge hit exception: "
                        + merge.segString(directory));
                final Throwable t = merge.getException();
                if (t != null) err.initCause(t);
                throw err;
              }
            }
          }
          
          if (maxNumSegmentsMergesPending()) doWait();
          else break;
        }
      }
      
      // If close is called while we are still
      // running, throw an exception so the calling
      // thread will know merging did not
      // complete
      ensureOpen();
    }
    
    // NOTE: in the ConcurrentMergeScheduler case, when
    // doWait is false, we can return immediately while
    // background threads accomplish the merging
  }
  
  /**
   * Returns true if any merges in pendingMerges or runningMerges are
   * maxNumSegments merges.
   */
  private synchronized boolean maxNumSegmentsMergesPending() {
    for (final MergePolicy.OneMerge merge : pendingMerges) {
      if (merge.maxNumSegments != -1) return true;
    }
    
    for (final MergePolicy.OneMerge merge : runningMerges) {
      if (merge.maxNumSegments != -1) return true;
    }
    
    return false;
  }
  
  /**
   * Just like {@link #forceMergeDeletes()}, except you can specify whether the
   * call should block until the operation completes. This is only meaningful
   * with a {@link MergeScheduler} that is able to run merges in background
   * threads.
   * 
   * <p>
   * <b>NOTE</b>: if this method hits an OutOfMemoryError you should immediately
   * close the writer. See <a href="#OOME">above</a> for details.
   * </p>
   * 
   * <p>
   * <b>NOTE</b>: if you call {@link #close(boolean)} with <tt>false</tt>, which
   * aborts all running merges, then any thread still running this method might
   * hit a {@link MergePolicy.MergeAbortedException}.
   */
  public void forceMergeDeletes(boolean doWait) throws IOException {
    ensureOpen();
    
    flush(true, true);
    
    if (infoStream.isEnabled("IW")) {
      infoStream.message("IW", "forceMergeDeletes: index now " + segString());
    }
    
    MergePolicy.MergeSpecification spec;
    
    synchronized (this) {
      spec = mergePolicy.findForcedDeletesMerges(segmentInfos);
      if (spec != null) {
        final int numMerges = spec.merges.size();
        for (int i = 0; i < numMerges; i++)
          registerMerge(spec.merges.get(i));
      }
    }
    
    mergeScheduler.merge(this);
    
    if (spec != null && doWait) {
      final int numMerges = spec.merges.size();
      synchronized (this) {
        boolean running = true;
        while (running) {
          
          if (hitOOM) {
            throw new IllegalStateException(
                "this writer hit an OutOfMemoryError; cannot complete forceMergeDeletes");
          }
          
          // Check each merge that MergePolicy asked us to
          // do, to see if any of them are still running and
          // if any of them have hit an exception.
          running = false;
          for (int i = 0; i < numMerges; i++) {
            final MergePolicy.OneMerge merge = spec.merges.get(i);
            if (pendingMerges.contains(merge) || runningMerges.contains(merge)) {
              running = true;
            }
            Throwable t = merge.getException();
            if (t != null) {
              IOException ioe = new IOException(
                  "background merge hit exception: "
                      + merge.segString(directory));
              ioe.initCause(t);
              throw ioe;
            }
          }
          
          // If any of our merges are still running, wait:
          if (running) doWait();
        }
      }
    }
    
    // NOTE: in the ConcurrentMergeScheduler case, when
    // doWait is false, we can return immediately while
    // background threads accomplish the merging
  }
  
  /**
   * Forces merging of all segments that have deleted documents. The actual
   * merges to be executed are determined by the {@link MergePolicy}. For
   * example, the default {@link TieredMergePolicy} will only pick a segment if
   * the percentage of deleted docs is over 10%.
   * 
   * <p>
   * This is often a horribly costly operation; rarely is it warranted.
   * </p>
   * 
   * <p>
   * To see how many deletions you have pending in your index, call
   * {@link IndexReader#numDeletedDocs}.
   * </p>
   * 
   * <p>
   * <b>NOTE</b>: this method first flushes a new segment (if there are indexed
   * documents), and applies all buffered deletes.
   * 
   * <p>
   * <b>NOTE</b>: if this method hits an OutOfMemoryError you should immediately
   * close the writer. See <a href="#OOME">above</a> for details.
   * </p>
   */
  public void forceMergeDeletes() throws IOException {
    forceMergeDeletes(true);
  }
  
  /**
   * Expert: asks the mergePolicy whether any merges are necessary now and if
   * so, runs the requested merges and then iterate (test again if merges are
   * needed) until no more merges are returned by the mergePolicy.
   * 
   * Explicit calls to maybeMerge() are usually not necessary. The most common
   * case is when merge policy parameters have changed.
   * 
   * This method will call the {@link MergePolicy} with
   * {@link MergeTrigger#EXPLICIT}.
   * 
   * <p>
   * <b>NOTE</b>: if this method hits an OutOfMemoryError you should immediately
   * close the writer. See <a href="#OOME">above</a> for details.
   * </p>
   */
  public final void maybeMerge() throws IOException {
    maybeMerge(MergeTrigger.EXPLICIT, UNBOUNDED_MAX_MERGE_SEGMENTS);
  }
  
  private final void maybeMerge(MergeTrigger trigger, int maxNumSegments)
      throws IOException {
    ensureOpen(false);
    updatePendingMerges(trigger, maxNumSegments);
    mergeScheduler.merge(this);
  }
  
  private synchronized void updatePendingMerges(MergeTrigger trigger,
      int maxNumSegments) throws IOException {
    assert maxNumSegments == -1 || maxNumSegments > 0;
    assert trigger != null;
    if (stopMerges) {
      return;
    }
    
    // Do not start new merges if we've hit OOME
    if (hitOOM) {
      return;
    }
    
    final MergePolicy.MergeSpecification spec;
    if (maxNumSegments != UNBOUNDED_MAX_MERGE_SEGMENTS) {
      assert trigger == MergeTrigger.EXPLICIT
          || trigger == MergeTrigger.MERGE_FINISHED : "Expected EXPLICT or MERGE_FINISHED as trigger even with maxNumSegments set but was: "
          + trigger.name();
      spec = mergePolicy.findForcedMerges(segmentInfos, maxNumSegments,
          Collections.unmodifiableMap(segmentsToMerge));
      if (spec != null) {
        final int numMerges = spec.merges.size();
        for (int i = 0; i < numMerges; i++) {
          final MergePolicy.OneMerge merge = spec.merges.get(i);
          merge.maxNumSegments = maxNumSegments;
        }
      }
      
    } else {
      spec = mergePolicy.findMerges(trigger, segmentInfos);
    }
    
    if (spec != null) {
      final int numMerges = spec.merges.size();
      for (int i = 0; i < numMerges; i++) {
        registerMerge(spec.merges.get(i));
      }
    }
  }
  
  /**
   * Expert: to be used by a {@link MergePolicy} to avoid selecting merges for
   * segments already being merged. The returned collection is not cloned, and
   * thus is only safe to access if you hold IndexWriter's lock (which you do
   * when IndexWriter invokes the MergePolicy).
   * 
   * <p>
   * Do not alter the returned collection!
   */
  public synchronized Collection<SegmentInfoPerCommit> getMergingSegments() {
    return mergingSegments;
  }
  
  /**
   * Expert: the {@link MergeScheduler} calls this method to retrieve the next
   * merge requested by the MergePolicy
   * 
   * @lucene.experimental
   */
  public synchronized MergePolicy.OneMerge getNextMerge() {
    if (pendingMerges.size() == 0) {
      return null;
    } else {
      // Advance the merge from pending to running
      MergePolicy.OneMerge merge = pendingMerges.removeFirst();
      runningMerges.add(merge);
      return merge;
    }
  }
  
  /**
   * Expert: returns true if there are merges waiting to be scheduled.
   * 
   * @lucene.experimental
   */
  public synchronized boolean hasPendingMerges() {
    return pendingMerges.size() != 0;
  }
  
  /**
   * Close the <code>IndexWriter</code> without committing any changes that have
   * occurred since the last commit (or since it was opened, if commit hasn't
   * been called). This removes any temporary files that had been created, after
   * which the state of the index will be the same as it was when commit() was
   * last called or when this writer was first opened. This also clears a
   * previous call to {@link #prepareCommit}.
   * 
   * @throws IOException
   *           if there is a low-level IO error
   */
  @Override
  public void rollback() throws IOException {
    ensureOpen();
    
    // Ensure that only one thread actually gets to do the
    // closing, and make sure no commit is also in progress:
    synchronized (commitLock) {
      if (shouldClose()) {
        rollbackInternal();
      }
    }
  }
  
  private void rollbackInternal() throws IOException {
    
    boolean success = false;
    
    if (infoStream.isEnabled("IW")) {
      infoStream.message("IW", "rollback");
    }
    
    try {
      synchronized (this) {
        finishMerges(false);
        stopMerges = true;
      }
      
      if (infoStream.isEnabled("IW")) {
        infoStream.message("IW", "rollback: done finish merges");
      }
      
      // Must pre-close these two, in case they increment
      // changeCount so that we can then set it to false
      // before calling closeInternal
      mergePolicy.close();
      mergeScheduler.close();
      
      bufferedDeletesStream.clear();
      docWriter.close(); // mark it as closed first to prevent subsequent
                         // indexing actions/flushes
      docWriter.abort();
      synchronized (this) {
        
        if (pendingCommit != null) {
          pendingCommit.rollbackCommit(directory);
          deleter.decRef(pendingCommit);
          pendingCommit = null;
          notifyAll();
        }
        
        // Don't bother saving any changes in our segmentInfos
        readerPool.dropAll(false);
        
        // Keep the same segmentInfos instance but replace all
        // of its SegmentInfo instances. This is so the next
        // attempt to commit using this instance of IndexWriter
        // will always write to a new generation ("write
        // once").
        segmentInfos.rollbackSegmentInfos(rollbackSegments);
        if (infoStream.isEnabled("IW")) {
          infoStream
              .message("IW", "rollback: infos=" + segString(segmentInfos));
        }
        
        assert testPoint("rollback before checkpoint");
        
        // Ask deleter to locate unreferenced files & remove
        // them:
        deleter.checkpoint(segmentInfos, false);
        deleter.refresh();
        
        lastCommitChangeCount = changeCount;
      }
      
      success = true;
    } catch (OutOfMemoryError oom) {
      handleOOM(oom, "rollbackInternal");
    } finally {
      synchronized (this) {
        if (!success) {
          closing = false;
          notifyAll();
          if (infoStream.isEnabled("IW")) {
            infoStream.message("IW", "hit exception during rollback");
          }
        }
      }
    }
    
    closeInternal(false, false);
  }
  
  /**
   * Delete all documents in the index.
   * 
   * <p>
   * This method will drop all buffered documents and will remove all segments
   * from the index. This change will not be visible until a {@link #commit()}
   * has been called. This method can be rolled back using {@link #rollback()}.
   * </p>
   * 
   * <p>
   * NOTE: this method is much faster than using deleteDocuments( new
   * MatchAllDocsQuery() ).
   * </p>
   * 
   * <p>
   * NOTE: this method will forcefully abort all merges in progress. If other
   * threads are running {@link #forceMerge}, {@link #addIndexes(IndexReader[])}
   * or {@link #forceMergeDeletes} methods, they may receive
   * {@link MergePolicy.MergeAbortedException}s.
   */
  public synchronized void deleteAll() throws IOException {
    ensureOpen();
    boolean success = false;
    try {
      
      // Abort any running merges
      finishMerges(false);
      
      // Remove any buffered docs
      docWriter.abort();
      
      // Remove all segments
      segmentInfos.clear();
      
      // Ask deleter to locate unreferenced files & remove them:
      deleter.checkpoint(segmentInfos, false);
      deleter.refresh();
      
      globalFieldNumberMap.clear();

      // Don't bother saving any changes in our segmentInfos
      readerPool.dropAll(false);
      
      // Mark that the index has changed
      ++changeCount;
      segmentInfos.changed();
      success = true;
    } catch (OutOfMemoryError oom) {
      handleOOM(oom, "deleteAll");
    } finally {
      if (!success) {
        if (infoStream.isEnabled("IW")) {
          infoStream.message("IW", "hit exception during deleteAll");
        }
      }
    }
  }
  
  private synchronized void finishMerges(boolean waitForMerges) {
    if (!waitForMerges) {
      
      stopMerges = true;
      
      // Abort all pending & running merges:
      for (final MergePolicy.OneMerge merge : pendingMerges) {
        if (infoStream.isEnabled("IW")) {
          infoStream.message("IW", "now abort pending merge "
              + segString(merge.segments));
        }
        merge.abort();
        mergeFinish(merge);
      }
      pendingMerges.clear();
      
      for (final MergePolicy.OneMerge merge : runningMerges) {
        if (infoStream.isEnabled("IW")) {
          infoStream.message("IW", "now abort running merge "
              + segString(merge.segments));
        }
        merge.abort();
      }
      
      // These merges periodically check whether they have
      // been aborted, and stop if so. We wait here to make
      // sure they all stop. It should not take very long
      // because the merge threads periodically check if
      // they are aborted.
      while (runningMerges.size() > 0) {
        if (infoStream.isEnabled("IW")) {
          infoStream.message("IW", "now wait for " + runningMerges.size()
              + " running merge/s to abort");
        }
        doWait();
      }
      
      stopMerges = false;
      notifyAll();
      
      assert 0 == mergingSegments.size();
      
      if (infoStream.isEnabled("IW")) {
        infoStream.message("IW", "all running merges have aborted");
      }
      
    } else {
      // waitForMerges() will ensure any running addIndexes finishes.
      // It's fine if a new one attempts to start because from our
      // caller above the call will see that we are in the
      // process of closing, and will throw an
      // AlreadyClosedException.
      waitForMerges();
    }
  }
  
  /**
   * Wait for any currently outstanding merges to finish.
   * 
   * <p>
   * It is guaranteed that any merges started prior to calling this method will
   * have completed once this method completes.
   * </p>
   */
  public synchronized void waitForMerges() {
    ensureOpen(false);
    if (infoStream.isEnabled("IW")) {
      infoStream.message("IW", "waitForMerges");
    }
    while (pendingMerges.size() > 0 || runningMerges.size() > 0) {
      doWait();
    }
    
    // sanity check
    assert 0 == mergingSegments.size();
    
    if (infoStream.isEnabled("IW")) {
      infoStream.message("IW", "waitForMerges done");
    }
  }
  
  /**
   * Called whenever the SegmentInfos has been updated and the index files
   * referenced exist (correctly) in the index directory.
   */
  synchronized void checkpoint() throws IOException {
    changeCount++;
    segmentInfos.changed();
    deleter.checkpoint(segmentInfos, false);
  }
  
  void writeSegmentUpdates(SegmentInfoPerCommit info,
      UpdatedSegmentData updates, IOContext context) throws IOException {
    // add updates, single update per document in each round, until all updates
    // were added
    while (updates != null && !updates.isEmpty()) {
      updates = docWriter.writeUpdatedSegment(info, updates,
          config.getTermIndexInterval(), globalFieldNumberMap, deleter);
      info.advanceUpdateGen();
    }
    deleter.checkpoint(segmentInfos, false);
  }
  
  synchronized void publishFrozenDeletes(FrozenBufferedDeletes packet) {
    assert packet != null && (packet.anyDeletes() || packet.anyUpdates());
    synchronized (bufferedDeletesStream) {
      bufferedDeletesStream.push(packet);
    }
  }
  
  /**
   * Atomically adds the segment private delete packet and publishes the flushed
   * segments SegmentInfo to the index writer.
   */
  synchronized void publishFlushedSegment(SegmentInfoPerCommit newSegment,
      FrozenBufferedDeletes packet, FrozenBufferedDeletes globalPacket)
      throws IOException {
    // Lock order IW -> BDS
    synchronized (bufferedDeletesStream) {
      if (infoStream.isEnabled("IW")) {
        infoStream.message("IW", "publishFlushedSegment");
      }
      
      if (globalPacket != null
          && (globalPacket.anyDeletes() || globalPacket.anyUpdates())) {
        bufferedDeletesStream.push(globalPacket);
      }
      // Publishing the segment must be synched on IW -> BDS to make the sure
      // that no merge prunes away the seg. private delete packet
      final long nextGen;
      if (packet != null && (packet.anyDeletes() || packet.anyUpdates())) {
        nextGen = bufferedDeletesStream.push(packet);
      } else {
        // Since we don't have a delete packet to apply we can get a new
        // generation right away
        nextGen = bufferedDeletesStream.getNextGen();
      }
      if (infoStream.isEnabled("IW")) {
        infoStream.message("IW", "publish sets newSegment delGen=" + nextGen
            + " seg=" + segString(newSegment));
      }
      newSegment.setBufferedDeletesGen(nextGen);
      segmentInfos.add(newSegment);
      checkpoint();
    }
  }
  
  synchronized boolean useCompoundFile(SegmentInfoPerCommit segmentInfo)
      throws IOException {
    if (segmentInfo.getUpdateGen() > 0) {
      return segmentInfo.info.getUseCompoundFile();
    }
    return mergePolicy.useCompoundFile(segmentInfos, segmentInfo);
  }
  
  private synchronized void resetMergeExceptions() {
    mergeExceptions = new ArrayList<MergePolicy.OneMerge>();
    mergeGen++;
  }
  
  private void noDupDirs(Directory... dirs) {
    HashSet<Directory> dups = new HashSet<Directory>();
    for (int i = 0; i < dirs.length; i++) {
      if (dups.contains(dirs[i])) throw new IllegalArgumentException(
          "Directory " + dirs[i] + " appears more than once");
      if (dirs[i] == directory) throw new IllegalArgumentException(
          "Cannot add directory to itself");
      dups.add(dirs[i]);
    }
  }
  
  /**
   * Adds all segments from an array of indexes into this index.
   * 
   * <p>
   * This may be used to parallelize batch indexing. A large document collection
   * can be broken into sub-collections. Each sub-collection can be indexed in
   * parallel, on a different thread, process or machine. The complete index can
   * then be created by merging sub-collection indexes with this method.
   * 
   * <p>
   * <b>NOTE:</b> the index in each {@link Directory} must not be changed
   * (opened by a writer) while this method is running. This method does not
   * acquire a write lock in each input Directory, so it is up to the caller to
   * enforce this.
   * 
   * <p>
   * This method is transactional in how Exceptions are handled: it does not
   * commit a new segments_N file until all indexes are added. This means if an
   * Exception occurs (for example disk full), then either no indexes will have
   * been added or they all will have been.
   * 
   * <p>
   * Note that this requires temporary free space in the {@link Directory} up to
   * 2X the sum of all input indexes (including the starting index). If
   * readers/searchers are open against the starting index, then temporary free
   * space required will be higher by the size of the starting index (see
   * {@link #forceMerge(int)} for details).
   * 
   * <p>
   * <b>NOTE:</b> this method only copies the segments of the incoming indexes
   * and does not merge them. Therefore deleted documents are not removed and
   * the new segments are not merged with the existing ones.
   * 
   * <p>
   * This requires this index not be among those to be added.
   * 
   * <p>
   * <b>NOTE</b>: if this method hits an OutOfMemoryError you should immediately
   * close the writer. See <a href="#OOME">above</a> for details.
   * 
   * @throws CorruptIndexException
   *           if the index is corrupt
   * @throws IOException
   *           if there is a low-level IO error
   */
  public void addIndexes(Directory... dirs) throws IOException {
    ensureOpen();
    
    noDupDirs(dirs);
    
    try {
      if (infoStream.isEnabled("IW")) {
        infoStream.message("IW", "flush at addIndexes(Directory...)");
      }
      
      flush(false, true);
      
      List<SegmentInfoPerCommit> infos = new ArrayList<SegmentInfoPerCommit>();
      
      boolean success = false;
      try {
        for (Directory dir : dirs) {
          if (infoStream.isEnabled("IW")) {
            infoStream.message("IW", "addIndexes: process directory " + dir);
          }
          SegmentInfos sis = new SegmentInfos(); // read infos from dir
          sis.read(dir);
          
          for (SegmentInfoPerCommit info : sis) {
            assert !infos.contains(info) : "dup info dir=" + info.info.dir
                + " name=" + info.info.name;
            
            String newSegName = newSegmentName();
            
            if (infoStream.isEnabled("IW")) {
              infoStream
                  .message("IW", "addIndexes: process segment origName="
                      + info.info.name + " newName=" + newSegName + " info="
                      + info);
            }

            IOContext context = new IOContext(new MergeInfo(info.info.getDocCount(), info.sizeInBytes(), true, -1));

            for(FieldInfo fi : getFieldInfos(info.info)) {
              globalFieldNumberMap.addOrGet(fi.name, fi.number, fi.getDocValuesType());
            }
            infos.add(copySegmentAsIs(info, newSegName, context));
          }
        }
        success = true;
      } finally {
        if (!success) {
          for (SegmentInfoPerCommit sipc : infos) {
            for (String file : sipc.files()) {
              try {
                directory.deleteFile(file);
              } catch (Throwable t) {}
            }
          }
        }
      }
      
      synchronized (this) {
        success = false;
        try {
          ensureOpen();
          success = true;
        } finally {
          if (!success) {
            for (SegmentInfoPerCommit sipc : infos) {
              for (String file : sipc.files()) {
                try {
                  directory.deleteFile(file);
                } catch (Throwable t) {}
              }
            }
          }
        }
        segmentInfos.addAll(infos);
        checkpoint();
      }
      
    } catch (OutOfMemoryError oom) {
      handleOOM(oom, "addIndexes(Directory...)");
    }
  }
  
  /**
   * Merges the provided indexes into this index.
   * 
   * <p>
   * The provided IndexReaders are not closed.
   * 
   * <p>
   * See {@link #addIndexes} for details on transactional semantics, temporary
   * free space required in the Directory, and non-CFS segments on an Exception.
   * 
   * <p>
   * <b>NOTE</b>: if this method hits an OutOfMemoryError you should immediately
   * close the writer. See <a href="#OOME">above</a> for details.
   * 
   * <p>
   * <b>NOTE:</b> this method merges all given {@link IndexReader}s in one
   * merge. If you intend to merge a large number of readers, it may be better
   * to call this method multiple times, each time with a small set of readers.
   * In principle, if you use a merge policy with a {@code mergeFactor} or
   * {@code maxMergeAtOnce} parameter, you should pass that many readers in one
   * call. Also, if the given readers are {@link DirectoryReader}s, they can be
   * opened with {@code termIndexInterval=-1} to save RAM, since during merge
   * the in-memory structure is not used. See
   * {@link DirectoryReader#open(Directory, int)}.
   * 
   * <p>
   * <b>NOTE</b>: if you call {@link #close(boolean)} with <tt>false</tt>, which
   * aborts all running merges, then any thread still running this method might
   * hit a {@link MergePolicy.MergeAbortedException}.
   * 
   * @throws CorruptIndexException
   *           if the index is corrupt
   * @throws IOException
   *           if there is a low-level IO error
   */
  public void addIndexes(IndexReader... readers) throws IOException {
    ensureOpen();
    int numDocs = 0;
    
    try {
      if (infoStream.isEnabled("IW")) {
        infoStream.message("IW", "flush at addIndexes(IndexReader...)");
      }
      flush(false, true);
      
      String mergedName = newSegmentName();
      final List<AtomicReader> mergeReaders = new ArrayList<AtomicReader>();
      for (IndexReader indexReader : readers) {
        numDocs += indexReader.numDocs();
        for (AtomicReaderContext ctx : indexReader.leaves()) {
          mergeReaders.add(ctx.reader());
        }
      }
      final IOContext context = new IOContext(new MergeInfo(numDocs, -1, true,
          -1));
      
      // TODO: somehow we should fix this merge so it's
      // abortable so that IW.close(false) is able to stop it
<<<<<<< HEAD
      TrackingDirectoryWrapper trackingDir = new TrackingDirectoryWrapper(
          directory);
      
      SegmentInfo info = new SegmentInfo(directory,
          Constants.LUCENE_MAIN_VERSION, mergedName, -1, false, codec, null,
          null);
      
      SegmentMerger merger = new SegmentMerger(info, infoStream, trackingDir,
          config.getTermIndexInterval(), MergeState.CheckAbort.NONE,
          globalFieldNumberMap, context);
      
      for (IndexReader reader : readers) { // add new indexes
        merger.add(reader);
      }
      
=======
      TrackingDirectoryWrapper trackingDir = new TrackingDirectoryWrapper(directory);

      SegmentInfo info = new SegmentInfo(directory, Constants.LUCENE_MAIN_VERSION, mergedName, -1,
                                         false, codec, null, null);

      SegmentMerger merger = new SegmentMerger(mergeReaders, info, infoStream, trackingDir, config.getTermIndexInterval(),
                                               MergeState.CheckAbort.NONE, globalFieldNumberMap, context);

>>>>>>> 0b146a84
      MergeState mergeState;
      boolean success = false;
      try {
        mergeState = merger.merge(); // merge 'em
        success = true;
      } finally {
        if (!success) {
          synchronized (this) {
            deleter.refresh(info.name);
          }
        }
      }
      
      SegmentInfoPerCommit infoPerCommit = new SegmentInfoPerCommit(info, 0,
          -1L, -1L);
      
      info.setFiles(new HashSet<String>(trackingDir.getCreatedFiles()));
      trackingDir.getCreatedFiles().clear();
<<<<<<< HEAD
      
      setDiagnostics(info, "addIndexes(IndexReader...)");
      
=======
                                         
      setDiagnostics(info, SOURCE_ADDINDEXES_READERS);

>>>>>>> 0b146a84
      boolean useCompoundFile;
      synchronized (this) { // Guard segmentInfos
        if (stopMerges) {
          deleter.deleteNewFiles(infoPerCommit.files());
          return;
        }
        ensureOpen();
        useCompoundFile = mergePolicy.useCompoundFile(segmentInfos,
            infoPerCommit);
      }
      
      // Now create the compound file if needed
      if (useCompoundFile) {
        Collection<String> filesToDelete = infoPerCommit.files();
        try {
          createCompoundFile(infoStream, directory, MergeState.CheckAbort.NONE,
              info, context, -1);
        } finally {
          // delete new non cfs files directly: they were never
          // registered with IFD
          synchronized (this) {
            deleter.deleteNewFiles(filesToDelete);
          }
        }
        info.setUseCompoundFile(true);
      }
      
      // Have codec write SegmentInfo. Must do this after
      // creating CFS so that 1) .si isn't slurped into CFS,
      // and 2) .si reflects useCompoundFile=true change
      // above:
      success = false;
      try {
        SegmentInfoWriter segmentInfoWriter = codec.segmentInfoFormat()
            .getSegmentInfoWriter();
        segmentInfoWriter.write(trackingDir, info, mergeState.fieldInfos,
            context);
        success = true;
      } finally {
        if (!success) {
          synchronized (this) {
            deleter.refresh(info.name);
          }
        }
      }
      
      info.addFiles(trackingDir.getCreatedFiles());
      
      // Register the new segment
      synchronized (this) {
        if (stopMerges) {
          deleter.deleteNewFiles(info.files());
          return;
        }
        ensureOpen();
        segmentInfos.add(infoPerCommit);
        checkpoint();
      }
    } catch (OutOfMemoryError oom) {
      handleOOM(oom, "addIndexes(IndexReader...)");
    }
  }
  
  /** Copies the segment files as-is into the IndexWriter's directory. */
  private SegmentInfoPerCommit copySegmentAsIs(SegmentInfoPerCommit info,
      String segName, IOContext context) throws IOException {
    
    // note: we don't really need this fis (its copied), but we load it up
    // so we don't pass a null value to the si writer
    FieldInfos fis = getFieldInfos(info.info);
    
    final Map<String,String> attributes;
    // copy the attributes map, we might modify it below.
    // also we need to ensure its read-write, since we will invoke the SIwriter
    // (which might want to set something).
    if (info.info.attributes() == null) {
      attributes = new HashMap<String,String>();
    } else {
      attributes = new HashMap<String,String>(info.info.attributes());
    }
    
    // System.out.println("copy seg=" + info.info.name + " version=" +
    // info.info.getVersion());
    // Same SI as before but we change directory and name
    SegmentInfo newInfo = new SegmentInfo(directory, info.info.getVersion(),
        segName, info.info.getDocCount(), info.info.getUseCompoundFile(),
        info.info.getCodec(), info.info.getDiagnostics(), attributes);
    SegmentInfoPerCommit newInfoPerCommit = new SegmentInfoPerCommit(newInfo,
        info.getDelCount(), info.getDelGen(), info.getUpdateGen());
    
    Set<String> segFiles = new HashSet<String>();
    
    // Build up new segment's file names. Must do this
    // before writing SegmentInfo:
    for (String file : info.files()) {
      final String newFileName = getNewFileName(file, segName);
      segFiles.add(newFileName);
    }
    newInfo.setFiles(segFiles);
    
    // We must rewrite the SI file because it references segment name in its
    // list of files, etc
    TrackingDirectoryWrapper trackingDir = new TrackingDirectoryWrapper(
        directory);
    
    boolean success = false;
    
    try {
      
      SegmentInfoWriter segmentInfoWriter = newInfo.getCodec()
          .segmentInfoFormat().getSegmentInfoWriter();
      segmentInfoWriter.write(trackingDir, newInfo, fis, context);
      
      final Collection<String> siFiles = trackingDir.getCreatedFiles();
      
      // Copy the segment's files
      for (String file : info.files()) {
        final String newFileName = getNewFileName(file, segName);
        if (siFiles.contains(newFileName)) {
          // We already rewrote this above
          continue;
        }
        
        assert !directory.fileExists(newFileName) : "file \"" + newFileName
            + "\" already exists; siFiles=" + siFiles;
        
        info.info.dir.copy(directory, file, newFileName, context);
      }
      success = true;
    } finally {
      if (!success) {
        for (String file : newInfo.files()) {
          try {
            directory.deleteFile(file);
          } catch (Throwable t) {}
        }
      }
    }
    
    return newInfoPerCommit;
  }

  /**
   * Get a new name for a given file to be located in given segment.
   */
  public String getNewFileName(String file, String segName) {
    final String newFileName;
    if (IndexFileNames.isUpdatedSegmentFile(file)) {
      newFileName = "_" + segName + IndexFileNames.stripSegmentName(file);
    } else {
      newFileName = segName + IndexFileNames.stripSegmentName(file);
    }
    return newFileName;
  }
  
  /**
   * A hook for extending classes to execute operations after pending added and
   * deleted documents have been flushed to the Directory but before the change
   * is committed (new segments_N file written).
   */
  protected void doAfterFlush() throws IOException {}
  
  /**
   * A hook for extending classes to execute operations before pending added and
   * deleted documents are flushed to the Directory.
   */
  protected void doBeforeFlush() throws IOException {}
  
  /**
   * <p>
   * Expert: prepare for commit. This does the first phase of 2-phase commit.
   * This method does all steps necessary to commit changes since this writer
   * was opened: flushes pending added and deleted docs, syncs the index files,
   * writes most of next segments_N file. After calling this you must call
   * either {@link #commit()} to finish the commit, or {@link #rollback()} to
   * revert the commit and undo all changes done since the writer was opened.
   * </p>
   * 
   * <p>
   * You can also just call {@link #commit()} directly without prepareCommit
   * first in which case that method will internally call prepareCommit.
   * 
   * <p>
   * <b>NOTE</b>: if this method hits an OutOfMemoryError you should immediately
   * close the writer. See <a href="#OOME">above</a> for details.
   * </p>
   */
  @Override
  public final void prepareCommit() throws IOException {
    ensureOpen();
    prepareCommitInternal();
  }
  
  private void prepareCommitInternal() throws IOException {
    synchronized (commitLock) {
      ensureOpen(false);
      if (infoStream.isEnabled("IW")) {
        infoStream.message("IW", "prepareCommit: flush");
        infoStream.message("IW", "  index before flush " + segString());
      }
      
      if (hitOOM) {
        throw new IllegalStateException(
            "this writer hit an OutOfMemoryError; cannot commit");
      }
      
      if (pendingCommit != null) {
        throw new IllegalStateException(
            "prepareCommit was already called with no corresponding call to commit");
      }
      
      doBeforeFlush();
      assert testPoint("startDoFlush");
      SegmentInfos toCommit = null;
      boolean anySegmentsFlushed = false;
      
      // This is copied from doFlush, except it's modified to
      // clone & incRef the flushed SegmentInfos inside the
      // sync block:
      
      try {
        
        synchronized (fullFlushLock) {
          boolean flushSuccess = false;
          boolean success = false;
          try {
            anySegmentsFlushed = docWriter.flushAllThreads();
            if (!anySegmentsFlushed) {
              // prevent double increment since docWriter#doFlush increments the
              // flushcount
              // if we flushed anything.
              flushCount.incrementAndGet();
            }
            flushSuccess = true;
            
            synchronized (this) {
              maybeApplyDeletes(true);
              
              readerPool.commit(segmentInfos);
              
              // Must clone the segmentInfos while we still
              // hold fullFlushLock and while sync'd so that
              // no partial changes (eg a delete w/o
              // corresponding add from an updateDocument) can
              // sneak into the commit point:
              toCommit = segmentInfos.clone();
              
              pendingCommitChangeCount = changeCount;
              
              // This protects the segmentInfos we are now going
              // to commit. This is important in case, eg, while
              // we are trying to sync all referenced files, a
              // merge completes which would otherwise have
              // removed the files we are now syncing.
              filesToCommit = toCommit.files(directory, false);
              deleter.incRef(filesToCommit);
            }
            success = true;
          } finally {
            if (!success) {
              if (infoStream.isEnabled("IW")) {
                infoStream.message("IW", "hit exception during prepareCommit");
              }
            }
            // Done: finish the full flush!
            docWriter.finishFullFlush(flushSuccess);
            doAfterFlush();
          }
        }
      } catch (OutOfMemoryError oom) {
        handleOOM(oom, "prepareCommit");
      }
      
      boolean success = false;
      try {
        if (anySegmentsFlushed) {
          maybeMerge(MergeTrigger.FULL_FLUSH, UNBOUNDED_MAX_MERGE_SEGMENTS);
        }
        success = true;
      } finally {
        if (!success) {
          synchronized (this) {
            deleter.decRef(filesToCommit);
            filesToCommit = null;
          }
        }
      }
      
      startCommit(toCommit);
    }
  }
  
  /**
   * Sets the commit user data map. That method is considered a transaction by
   * {@link IndexWriter} and will be {@link #commit() committed} even if no
   * other changes were made to the writer instance. Note that you must call
   * this method before {@link #prepareCommit()}, or otherwise it won't be
   * included in the follow-on {@link #commit()}.
   * <p>
   * <b>NOTE:</b> the map is cloned internally, therefore altering the map's
   * contents after calling this method has no effect.
   */
  public final synchronized void setCommitData(Map<String,String> commitUserData) {
    segmentInfos.setUserData(new HashMap<String,String>(commitUserData));
    ++changeCount;
  }
  
  /**
   * Returns the commit user data map that was last committed, or the one that
   * was set on {@link #setCommitData(Map)}.
   */
  public final synchronized Map<String,String> getCommitData() {
    return segmentInfos.getUserData();
  }
  
  // Used only by commit and prepareCommit, below; lock
  // order is commitLock -> IW
  private final Object commitLock = new Object();
  
  /**
   * <p>
   * Commits all pending changes (added & deleted documents, segment merges,
   * added indexes, etc.) to the index, and syncs all referenced index files,
   * such that a reader will see the changes and the index updates will survive
   * an OS or machine crash or power loss. Note that this does not wait for any
   * running background merges to finish. This may be a costly operation, so you
   * should test the cost in your application and do it only when really
   * necessary.
   * </p>
   * 
   * <p>
   * Note that this operation calls Directory.sync on the index files. That call
   * should not return until the file contents & metadata are on stable storage.
   * For FSDirectory, this calls the OS's fsync. But, beware: some hardware
   * devices may in fact cache writes even during fsync, and return before the
   * bits are actually on stable storage, to give the appearance of faster
   * performance. If you have such a device, and it does not have a battery
   * backup (for example) then on power loss it may still lose data. Lucene
   * cannot guarantee consistency on such devices.
   * </p>
   * 
   * <p>
   * <b>NOTE</b>: if this method hits an OutOfMemoryError you should immediately
   * close the writer. See <a href="#OOME">above</a> for details.
   * </p>
   * 
   * @see #prepareCommit
   */
  @Override
  public final void commit() throws IOException {
    ensureOpen();
    commitInternal();
  }
  
  private final void commitInternal() throws IOException {
    
    if (infoStream.isEnabled("IW")) {
      infoStream.message("IW", "commit: start");
    }
    
    synchronized (commitLock) {
      ensureOpen(false);
      
      if (infoStream.isEnabled("IW")) {
        infoStream.message("IW", "commit: enter lock");
      }
      
      if (pendingCommit == null) {
        if (infoStream.isEnabled("IW")) {
          infoStream.message("IW", "commit: now prepare");
        }
        prepareCommitInternal();
      } else {
        if (infoStream.isEnabled("IW")) {
          infoStream.message("IW", "commit: already prepared");
        }
      }
      
      finishCommit();
    }
  }
  
  private synchronized final void finishCommit() throws IOException {
    
    if (pendingCommit != null) {
      try {
        if (infoStream.isEnabled("IW")) {
          infoStream.message("IW", "commit: pendingCommit != null");
        }
        pendingCommit.finishCommit(directory);
        if (infoStream.isEnabled("IW")) {
          infoStream.message("IW", "commit: wrote segments file \""
              + pendingCommit.getSegmentsFileName() + "\"");
        }
        lastCommitChangeCount = pendingCommitChangeCount;
        segmentInfos.updateGeneration(pendingCommit);
        rollbackSegments = pendingCommit.createBackupSegmentInfos();
        deleter.checkpoint(pendingCommit, true);
      } finally {
        // Matches the incRef done in prepareCommit:
        deleter.decRef(filesToCommit);
        filesToCommit = null;
        pendingCommit = null;
        updatesPending = false;
        notifyAll();
      }
      
    } else {
      if (infoStream.isEnabled("IW")) {
        infoStream.message("IW", "commit: pendingCommit == null; skip");
      }
    }
    
    if (infoStream.isEnabled("IW")) {
      infoStream.message("IW", "commit: done");
    }
  }
  
  // Ensures only one flush() is actually flushing segments
  // at a time:
  private final Object fullFlushLock = new Object();
  
  /**
   * Flush all in-memory buffered updates (adds and deletes) to the Directory.
   * 
   * @param triggerMerge
   *          if true, we may merge segments (if deletes or docs were flushed)
   *          if necessary
   * @param applyAllDeletes
   *          whether pending deletes should also
   */
  protected final void flush(boolean triggerMerge, boolean applyAllDeletes)
      throws IOException {
    
    // NOTE: this method cannot be sync'd because
    // maybeMerge() in turn calls mergeScheduler.merge which
    // in turn can take a long time to run and we don't want
    // to hold the lock for that. In the case of
    // ConcurrentMergeScheduler this can lead to deadlock
    // when it stalls due to too many running merges.
    
    // We can be called during close, when closing==true, so we must pass false
    // to ensureOpen:
    ensureOpen(false);
    if (doFlush(applyAllDeletes) && triggerMerge) {
      maybeMerge(MergeTrigger.FULL_FLUSH, UNBOUNDED_MAX_MERGE_SEGMENTS);
    }
  }
  
  private boolean doFlush(boolean applyAllDeletes) throws IOException {
    if (hitOOM) {
      throw new IllegalStateException(
          "this writer hit an OutOfMemoryError; cannot flush");
    }
    
    doBeforeFlush();
    assert testPoint("startDoFlush");
    boolean success = false;
    try {
      
      if (infoStream.isEnabled("IW")) {
        infoStream.message("IW", "  start flush: applyAllDeletes="
            + applyAllDeletes);
        infoStream.message("IW", "  index before flush " + segString());
      }
      final boolean anySegmentFlushed;
      
      synchronized (fullFlushLock) {
        boolean flushSuccess = false;
        try {
          anySegmentFlushed = docWriter.flushAllThreads();
          flushSuccess = true;
        } finally {
          docWriter.finishFullFlush(flushSuccess);
        }
      }
      synchronized (this) {
        maybeApplyDeletes(applyAllDeletes);
        doAfterFlush();
        if (!anySegmentFlushed) {
          // flushCount is incremented in flushAllThreads
          flushCount.incrementAndGet();
        }
        success = true;
        return anySegmentFlushed;
      }
    } catch (OutOfMemoryError oom) {
      handleOOM(oom, "doFlush");
      // never hit
      return false;
    } finally {
      if (!success) {
        if (infoStream.isEnabled("IW")) {
          infoStream.message("IW", "hit exception during flush");
        }
      }
    }
  }
  
  final synchronized void maybeApplyDeletes(boolean applyAllDeletes)
      throws IOException {
    if (applyAllDeletes) {
      if (infoStream.isEnabled("IW")) {
        infoStream.message("IW", "apply all deletes during flush");
      }
      applyAllDeletes();
    } else if (infoStream.isEnabled("IW")) {
      infoStream.message("IW", "don't apply deletes now delTermCount="
          + bufferedDeletesStream.numTerms() + " bytesUsed="
          + bufferedDeletesStream.bytesUsed());
    }
  }
  
  final synchronized void applyAllDeletes() throws IOException {
    flushDeletesCount.incrementAndGet();
    final BufferedDeletesStream.ApplyDeletesResult result;
    result = bufferedDeletesStream.applyDeletes(readerPool,
        segmentInfos.asList());
    if (result.anyDeletes) {
      checkpoint();
    }
    if (!keepFullyDeletedSegments && result.allDeleted != null) {
      if (infoStream.isEnabled("IW")) {
        infoStream.message("IW", "drop 100% deleted segments: "
            + segString(result.allDeleted));
      }
      for (SegmentInfoPerCommit info : result.allDeleted) {
        // If a merge has already registered for this
        // segment, we leave it in the readerPool; the
        // merge will skip merging it and will then drop
        // it once it's done:
        if (!mergingSegments.contains(info)) {
          segmentInfos.remove(info);
          readerPool.drop(info);
        }
      }
      checkpoint();
    }
    bufferedDeletesStream.prune(segmentInfos);
  }
  
  /**
   * Expert: Return the total size of all index files currently cached in
   * memory. Useful for size management with flushRamDocs()
   */
  public final long ramSizeInBytes() {
    ensureOpen();
    return docWriter.flushControl.netBytes()
        + bufferedDeletesStream.bytesUsed();
  }
  
  // for testing only
  DocumentsWriter getDocsWriter() {
    boolean test = false;
    assert test = true;
    return test ? docWriter : null;
  }
  
  /**
   * Expert: Return the number of documents currently buffered in RAM.
   */
  public final synchronized int numRamDocs() {
    ensureOpen();
    return docWriter.getNumDocs();
  }
  
  private synchronized void ensureValidMerge(MergePolicy.OneMerge merge) {
    for (SegmentInfoPerCommit info : merge.segments) {
      if (!segmentInfos.contains(info)) {
        throw new MergePolicy.MergeException("MergePolicy selected a segment ("
            + info.info.name + ") that is not in the current index "
            + segString(), directory);
      }
    }
  }
<<<<<<< HEAD
  
  /**
   * Carefully merges deletes for the segments we just merged. This is tricky
   * because, although merging will clear all deletes (compacts the documents),
   * new deletes may have been flushed to the segments since the merge was
   * started. This method "carries over" such new deletes onto the newly merged
   * segment, and saves the resulting deletes file (incrementing the delete
   * generation for merge.info). If no deletes were flushed, no new deletes file
   * is saved.
   */
  synchronized private ReadersAndLiveDocs commitMergedDeletes(
      MergePolicy.OneMerge merge) throws IOException {
    
=======

  /** Carefully merges deletes for the segments we just
   *  merged.  This is tricky because, although merging will
   *  clear all deletes (compacts the documents), new
   *  deletes may have been flushed to the segments since
   *  the merge was started.  This method "carries over"
   *  such new deletes onto the newly merged segment, and
   *  saves the resulting deletes file (incrementing the
   *  delete generation for merge.info).  If no deletes were
   *  flushed, no new deletes file is saved. */
  synchronized private ReadersAndLiveDocs commitMergedDeletes(MergePolicy.OneMerge merge, MergeState mergeState) throws IOException {

>>>>>>> 0b146a84
    assert testPoint("startCommitMergeDeletes");
    
    final List<SegmentInfoPerCommit> sourceSegments = merge.segments;
    
    if (infoStream.isEnabled("IW")) {
      infoStream.message("IW", "commitMergeDeletes "
          + segString(merge.segments));
    }
    
    // Carefully merge deletes that occurred after we
    // started merging:
    int docUpto = 0;
    long minGen = Long.MAX_VALUE;
    
    // Lazy init (only when we find a delete to carry over):
    ReadersAndLiveDocs mergedDeletes = null;
<<<<<<< HEAD
    
    for (int i = 0; i < sourceSegments.size(); i++) {
=======
    MergePolicy.DocMap docMap = null;

    for(int i=0; i < sourceSegments.size(); i++) {
>>>>>>> 0b146a84
      SegmentInfoPerCommit info = sourceSegments.get(i);
      minGen = Math.min(info.getBufferedDeletesGen(), minGen);
      final int docCount = info.info.getDocCount();
      final Bits prevLiveDocs = merge.readers.get(i).getLiveDocs();
      final Bits currentLiveDocs;
      final ReadersAndLiveDocs rld = readerPool.get(info, false);
      // We hold a ref so it should still be in the pool:
      assert rld != null : "seg=" + info.info.name;
      currentLiveDocs = rld.getLiveDocs();
      
      if (prevLiveDocs != null) {
        
        // If we had deletions on starting the merge we must
        // still have deletions now:
        assert currentLiveDocs != null;
        assert prevLiveDocs.length() == docCount;
        assert currentLiveDocs.length() == docCount;
        
        // There were deletes on this segment when the merge
        // started. The merge has collapsed away those
        // deletes, but, if new deletes were flushed since
        // the merge started, we must now carefully keep any
        // newly flushed deletes but mapping them to the new
        // docIDs.
        
        // Since we copy-on-write, if any new deletes were
        // applied after merging has started, we can just
        // check if the before/after liveDocs have changed.
        // If so, we must carefully merge the liveDocs one
        // doc at a time:
        if (currentLiveDocs != prevLiveDocs) {
          
          // This means this segment received new deletes
          // since we started the merge, so we
          // must merge them:
          for (int j = 0; j < docCount; j++) {
            if (!prevLiveDocs.get(j)) {
              assert !currentLiveDocs.get(j);
            } else {
              if (!currentLiveDocs.get(j)) {
                if (mergedDeletes == null) {
                  mergedDeletes = readerPool.get(merge.info, true);
                  mergedDeletes.initWritableLiveDocs();
                  docMap = merge.getDocMap(mergeState);
                  assert docMap.isConsistent(merge.info.info.getDocCount());
                }
                mergedDeletes.delete(docMap.map(docUpto));
              }
              docUpto++;
            }
          }
        } else {
          docUpto += info.info.getDocCount() - info.getDelCount()
              - rld.getPendingDeleteCount();
        }
      } else if (currentLiveDocs != null) {
        assert currentLiveDocs.length() == docCount;
        // This segment had no deletes before but now it
        // does:
        for (int j = 0; j < docCount; j++) {
          if (!currentLiveDocs.get(j)) {
            if (mergedDeletes == null) {
              mergedDeletes = readerPool.get(merge.info, true);
              mergedDeletes.initWritableLiveDocs();
              docMap = merge.getDocMap(mergeState);
              assert docMap.isConsistent(merge.info.info.getDocCount());
            }
            mergedDeletes.delete(docMap.map(docUpto));
          }
          docUpto++;
        }
      } else {
        // No deletes before or after
        docUpto += info.info.getDocCount();
      }
    }
    
    assert docUpto == merge.info.info.getDocCount();
    
    if (infoStream.isEnabled("IW")) {
      if (mergedDeletes == null) {
        infoStream.message("IW", "no new deletes since merge started");
      } else {
        infoStream.message("IW", mergedDeletes.getPendingDeleteCount()
            + " new deletes since merge started");
      }
    }
    
    merge.info.setBufferedDeletesGen(minGen);
    
    return mergedDeletes;
  }
<<<<<<< HEAD
  
  synchronized private boolean commitMerge(MergePolicy.OneMerge merge)
      throws IOException {
    
=======

  synchronized private boolean commitMerge(MergePolicy.OneMerge merge, MergeState mergeState) throws IOException {

>>>>>>> 0b146a84
    assert testPoint("startCommitMerge");
    
    if (hitOOM) {
      throw new IllegalStateException(
          "this writer hit an OutOfMemoryError; cannot complete merge");
    }
    
    if (infoStream.isEnabled("IW")) {
      infoStream.message("IW", "commitMerge: " + segString(merge.segments)
          + " index=" + segString());
    }
    
    assert merge.registerDone;
    
    // If merge was explicitly aborted, or, if rollback() or
    // rollbackTransaction() had been called since our merge
    // started (which results in an unqualified
    // deleter.refresh() call that will remove any index
    // file that current segments does not reference), we
    // abort this merge
    if (merge.isAborted()) {
      if (infoStream.isEnabled("IW")) {
        infoStream.message("IW", "commitMerge: skip: it was aborted");
      }
      deleter.deleteNewFiles(merge.info.files());
      return false;
    }
<<<<<<< HEAD
    
    final ReadersAndLiveDocs mergedDeletes = merge.info.info.getDocCount() == 0 ? null
        : commitMergedDeletes(merge);
    
=======

    final ReadersAndLiveDocs mergedDeletes =  merge.info.info.getDocCount() == 0 ? null : commitMergedDeletes(merge, mergeState);

>>>>>>> 0b146a84
    assert mergedDeletes == null || mergedDeletes.getPendingDeleteCount() != 0;
    
    // If the doc store we are using has been closed and
    // is in now compound format (but wasn't when we
    // started), then we will switch to the compound
    // format as well:
    
    assert !segmentInfos.contains(merge.info);
    
    final boolean allDeleted = merge.segments.size() == 0
        || merge.info.info.getDocCount() == 0
        || (mergedDeletes != null && mergedDeletes.getPendingDeleteCount() == merge.info.info
            .getDocCount());
    
    if (infoStream.isEnabled("IW")) {
      if (allDeleted) {
        infoStream.message("IW", "merged segment " + merge.info
            + " is 100% deleted"
            + (keepFullyDeletedSegments ? "" : "; skipping insert"));
      }
    }
    
    final boolean dropSegment = allDeleted && !keepFullyDeletedSegments;
    
    // If we merged no segments then we better be dropping
    // the new segment:
    assert merge.segments.size() > 0 || dropSegment;
    
    assert merge.info.info.getDocCount() != 0 || keepFullyDeletedSegments
        || dropSegment;
    
    segmentInfos.applyMergeChanges(merge, dropSegment);
    
    if (mergedDeletes != null) {
      if (dropSegment) {
        mergedDeletes.dropChanges();
      }
      readerPool.release(mergedDeletes);
    }
    
    if (dropSegment) {
      assert !segmentInfos.contains(merge.info);
      readerPool.drop(merge.info);
      deleter.deleteNewFiles(merge.info.files());
    }
    
    boolean success = false;
    try {
      // Must close before checkpoint, otherwise IFD won't be
      // able to delete the held-open files from the merge
      // readers:
      closeMergeReaders(merge, false);
      success = true;
    } finally {
      // Must note the change to segmentInfos so any commits
      // in-flight don't lose it (IFD will incRef/protect the
      // new files we created):
      if (success) {
        checkpoint();
      } else {
        try {
          checkpoint();
        } catch (Throwable t) {
          // Ignore so we keep throwing original exception.
        }
      }
    }
    
    deleter.deletePendingFiles();
    deleter.deletePendingFiles();
    
    if (infoStream.isEnabled("IW")) {
      infoStream.message("IW", "after commitMerge: " + segString());
    }
    
    if (merge.maxNumSegments != -1 && !dropSegment) {
      // cascade the forceMerge:
      if (!segmentsToMerge.containsKey(merge.info)) {
        segmentsToMerge.put(merge.info, Boolean.FALSE);
      }
    }
    
    return true;
  }
  
  final private void handleMergeException(Throwable t,
      MergePolicy.OneMerge merge) throws IOException {
    
    if (infoStream.isEnabled("IW")) {
      infoStream.message("IW", "handleMergeException: merge="
          + segString(merge.segments) + " exc=" + t);
    }
    
    // Set the exception on the merge, so if
    // forceMerge is waiting on us it sees the root
    // cause exception:
    merge.setException(t);
    addMergeException(merge);
    
    if (t instanceof MergePolicy.MergeAbortedException) {
      // We can ignore this exception (it happens when
      // close(false) or rollback is called), unless the
      // merge involves segments from external directories,
      // in which case we must throw it so, for example, the
      // rollbackTransaction code in addIndexes* is
      // executed.
      if (merge.isExternal) throw (MergePolicy.MergeAbortedException) t;
    } else if (t instanceof IOException) throw (IOException) t;
    else if (t instanceof RuntimeException) throw (RuntimeException) t;
    else if (t instanceof Error) throw (Error) t;
    else
    // Should not get here
    throw new RuntimeException(t);
  }
  
  /**
   * Merges the indicated segments, replacing them in the stack with a single
   * segment.
   * 
   * @lucene.experimental
   */
  public void merge(MergePolicy.OneMerge merge) throws IOException {
    
    boolean success = false;
    
    final long t0 = System.currentTimeMillis();
    
    try {
      try {
        try {
          mergeInit(merge);
          // if (merge.info != null) {
          // System.out.println("MERGE: " + merge.info.info.name);
          // }
          
          if (infoStream.isEnabled("IW")) {
            infoStream.message("IW", "now merge\n  merge="
                + segString(merge.segments) + "\n  index=" + segString());
          }
          
          mergeMiddle(merge);
          mergeSuccess(merge);
          success = true;
        } catch (Throwable t) {
          handleMergeException(t, merge);
        }
      } finally {
        synchronized (this) {
          mergeFinish(merge);
          
          if (!success) {
            if (infoStream.isEnabled("IW")) {
              infoStream.message("IW", "hit exception during merge");
            }
            if (merge.info != null && !segmentInfos.contains(merge.info)) {
              deleter.refresh(merge.info.info.name);
            }
          }
          
          // This merge (and, generally, any change to the
          // segments) may now enable new merges, so we call
          // merge policy & update pending merges.
          if (success && !merge.isAborted()
              && (merge.maxNumSegments != -1 || (!closed && !closing))) {
            updatePendingMerges(MergeTrigger.MERGE_FINISHED,
                merge.maxNumSegments);
          }
        }
      }
    } catch (OutOfMemoryError oom) {
      handleOOM(oom, "merge");
    }
    if (merge.info != null && !merge.isAborted()) {
      if (infoStream.isEnabled("IW")) {
        infoStream.message("IW", "merge time "
            + (System.currentTimeMillis() - t0) + " msec for "
            + merge.info.info.getDocCount() + " docs");
      }
    }
  }
  
  /** Hook that's called when the specified merge is complete. */
  void mergeSuccess(MergePolicy.OneMerge merge) {}
  
  /**
   * Checks whether this merge involves any segments already participating in a
   * merge. If not, this merge is "registered", meaning we record that its
   * segments are now participating in a merge, and true is returned. Else (the
   * merge conflicts) false is returned.
   */
  final synchronized boolean registerMerge(MergePolicy.OneMerge merge)
      throws IOException {
    
    if (merge.registerDone) {
      return true;
    }
    assert merge.segments.size() > 0;
    
    if (stopMerges) {
      merge.abort();
      throw new MergePolicy.MergeAbortedException("merge is aborted: "
          + segString(merge.segments));
    }
    
    boolean isExternal = false;
    for (SegmentInfoPerCommit info : merge.segments) {
      if (mergingSegments.contains(info)) {
        if (infoStream.isEnabled("IW")) {
          infoStream
              .message("IW", "reject merge " + segString(merge.segments)
                  + ": segment " + segString(info)
                  + " is already marked for merge");
        }
        return false;
      }
      if (!segmentInfos.contains(info)) {
        if (infoStream.isEnabled("IW")) {
          infoStream.message("IW", "reject merge " + segString(merge.segments)
              + ": segment " + segString(info)
              + " does not exist in live infos");
        }
        return false;
      }
      if (info.info.dir != directory) {
        isExternal = true;
      }
      if (segmentsToMerge.containsKey(info)) {
        merge.maxNumSegments = mergeMaxNumSegments;
      }
    }
    
    ensureValidMerge(merge);
    
    pendingMerges.add(merge);
    
    if (infoStream.isEnabled("IW")) {
      infoStream.message("IW", "add merge to pendingMerges: "
          + segString(merge.segments) + " [total " + pendingMerges.size()
          + " pending]");
    }
    
    merge.mergeGen = mergeGen;
    merge.isExternal = isExternal;
    
    // OK it does not conflict; now record that this merge
    // is running (while synchronized) to avoid race
    // condition where two conflicting merges from different
    // threads, start
    if (infoStream.isEnabled("IW")) {
      StringBuilder builder = new StringBuilder("registerMerge merging= [");
      for (SegmentInfoPerCommit info : mergingSegments) {
        builder.append(info.info.name).append(", ");
      }
      builder.append("]");
      // don't call mergingSegments.toString() could lead to
      // ConcurrentModException
      // since merge updates the segments FieldInfos
      if (infoStream.isEnabled("IW")) {
        infoStream.message("IW", builder.toString());
      }
    }
    for (SegmentInfoPerCommit info : merge.segments) {
      if (infoStream.isEnabled("IW")) {
        infoStream.message("IW", "registerMerge info=" + segString(info));
      }
      mergingSegments.add(info);
    }
    
    assert merge.estimatedMergeBytes == 0;
    assert merge.totalMergeBytes == 0;
    for(SegmentInfoPerCommit info : merge.segments) {
      if (info.info.getDocCount() > 0) {
        final int delCount = numDeletedDocs(info);
        assert delCount <= info.info.getDocCount();
        final double delRatio = ((double) delCount)/info.info.getDocCount();
        merge.estimatedMergeBytes += info.sizeInBytes() * (1.0 - delRatio);
        merge.totalMergeBytes += info.sizeInBytes();
      }
    }

    // Merge is now registered
    merge.registerDone = true;
    
    return true;
  }
  
  /**
   * Does initial setup for a merge, which is fast but holds the synchronized
   * lock on IndexWriter instance.
   */
  final synchronized void mergeInit(MergePolicy.OneMerge merge)
      throws IOException {
    boolean success = false;
    try {
      _mergeInit(merge);
      success = true;
    } finally {
      if (!success) {
        if (infoStream.isEnabled("IW")) {
          infoStream.message("IW", "hit exception in mergeInit");
        }
        mergeFinish(merge);
      }
    }
  }
  
  synchronized private void _mergeInit(MergePolicy.OneMerge merge)
      throws IOException {
    
    assert testPoint("startMergeInit");
    
    assert merge.registerDone;
    assert merge.maxNumSegments == -1 || merge.maxNumSegments > 0;
    
    if (hitOOM) {
      throw new IllegalStateException(
          "this writer hit an OutOfMemoryError; cannot merge");
    }
    
    if (merge.info != null) {
      // mergeInit already done
      return;
    }
    
    if (merge.isAborted()) {
      return;
    }
    
    // TODO: in the non-pool'd case this is somewhat
    // wasteful, because we open these readers, close them,
    // and then open them again for merging. Maybe we
    // could pre-pool them somehow in that case...
    
    // Lock order: IW -> BD
    final BufferedDeletesStream.ApplyDeletesResult result = bufferedDeletesStream
        .applyDeletes(readerPool, merge.segments);
    
    if (result.anyDeletes) {
      checkpoint();
    }
    
    if (!keepFullyDeletedSegments && result.allDeleted != null) {
      if (infoStream.isEnabled("IW")) {
        infoStream.message("IW", "drop 100% deleted segments: "
            + result.allDeleted);
      }
      for (SegmentInfoPerCommit info : result.allDeleted) {
        segmentInfos.remove(info);
        if (merge.segments.contains(info)) {
          mergingSegments.remove(info);
          merge.segments.remove(info);
        }
        readerPool.drop(info);
      }
      checkpoint();
    }
    
    // Bind a new segment name here so even with
    // ConcurrentMergePolicy we keep deterministic segment
    // names.
    final String mergeSegmentName = newSegmentName();
<<<<<<< HEAD
    SegmentInfo si = new SegmentInfo(directory, Constants.LUCENE_MAIN_VERSION,
        mergeSegmentName, -1, false, codec, null, null);
    merge.info = new SegmentInfoPerCommit(si, 0, -1L, -1L);
    
    // Lock order: IW -> BD
    bufferedDeletesStream.prune(segmentInfos);
    
    Map<String,String> details = new HashMap<String,String>();
    details.put("mergeMaxNumSegments", "" + merge.maxNumSegments);
    details.put("mergeFactor", Integer.toString(merge.segments.size()));
    setDiagnostics(si, "merge", details);
    
=======
    SegmentInfo si = new SegmentInfo(directory, Constants.LUCENE_MAIN_VERSION, mergeSegmentName, -1, false, codec, null, null);
    Map<String,String> details = new HashMap<String,String>();
    details.put("mergeMaxNumSegments", "" + merge.maxNumSegments);
    details.put("mergeFactor", Integer.toString(merge.segments.size()));
    setDiagnostics(si, SOURCE_MERGE, details);
    merge.setInfo(new SegmentInfoPerCommit(si, 0, -1L));

    // Lock order: IW -> BD
    bufferedDeletesStream.prune(segmentInfos);

>>>>>>> 0b146a84
    if (infoStream.isEnabled("IW")) {
      infoStream.message("IW", "merge seg=" + merge.info.info.name + " "
          + segString(merge.segments));
    }
  }
  
  static void setDiagnostics(SegmentInfo info, String source) {
    setDiagnostics(info, source, null);
  }
  
  private static void setDiagnostics(SegmentInfo info, String source,
      Map<String,String> details) {
    Map<String,String> diagnostics = new HashMap<String,String>();
    diagnostics.put("source", source);
    diagnostics.put("lucene.version", Constants.LUCENE_VERSION);
    diagnostics.put("os", Constants.OS_NAME);
    diagnostics.put("os.arch", Constants.OS_ARCH);
    diagnostics.put("os.version", Constants.OS_VERSION);
    diagnostics.put("java.version", Constants.JAVA_VERSION);
    diagnostics.put("java.vendor", Constants.JAVA_VENDOR);
    diagnostics.put("timestamp", Long.toString(new Date().getTime()));
    if (details != null) {
      diagnostics.putAll(details);
    }
    info.setDiagnostics(diagnostics);
  }
  
  /**
   * Does fininishing for a merge, which is fast but holds the synchronized lock
   * on IndexWriter instance.
   */
  final synchronized void mergeFinish(MergePolicy.OneMerge merge) {
    
    // forceMerge, addIndexes or finishMerges may be waiting
    // on merges to finish.
    notifyAll();
    
    // It's possible we are called twice, eg if there was an
    // exception inside mergeInit
    if (merge.registerDone) {
      final List<SegmentInfoPerCommit> sourceSegments = merge.segments;
      for (SegmentInfoPerCommit info : sourceSegments) {
        mergingSegments.remove(info);
      }
      merge.registerDone = false;
    }
    
    runningMerges.remove(merge);
  }
  
  private final synchronized void closeMergeReaders(MergePolicy.OneMerge merge,
      boolean suppressExceptions) throws IOException {
    final int numSegments = merge.readers.size();
    Throwable th = null;
    
    boolean drop = !suppressExceptions;
    
    for (int i = 0; i < numSegments; i++) {
      final SegmentReader sr = merge.readers.get(i);
      if (sr != null) {
        try {
          final ReadersAndLiveDocs rld = readerPool.get(sr.getSegmentInfo(),
              false);
          // We still hold a ref so it should not have been removed:
          assert rld != null;
          if (drop) {
            rld.dropChanges();
          }
          rld.release(sr);
          readerPool.release(rld);
          if (drop) {
            readerPool.drop(rld.info);
          }
        } catch (Throwable t) {
          if (th == null) {
            th = t;
          }
        }
        merge.readers.set(i, null);
      }
    }
    
    // If any error occured, throw it.
    if (!suppressExceptions && th != null) {
      if (th instanceof IOException) throw (IOException) th;
      if (th instanceof RuntimeException) throw (RuntimeException) th;
      if (th instanceof Error) throw (Error) th;
      throw new RuntimeException(th);
    }
  }
  
  /**
   * Does the actual (time-consuming) work of the merge, but without holding
   * synchronized lock on IndexWriter instance
   */
  private int mergeMiddle(MergePolicy.OneMerge merge) throws IOException {
    
    merge.checkAborted(directory);
    
    final String mergedName = merge.info.info.name;
    
    List<SegmentInfoPerCommit> sourceSegments = merge.segments;
    
    IOContext context = new IOContext(merge.getMergeInfo());
<<<<<<< HEAD
    
    final MergeState.CheckAbort checkAbort = new MergeState.CheckAbort(merge,
        directory);
    final TrackingDirectoryWrapper dirWrapper = new TrackingDirectoryWrapper(
        directory);
    
    SegmentMerger merger = new SegmentMerger(merge.info.info, infoStream,
        dirWrapper, config.getTermIndexInterval(), checkAbort,
        globalFieldNumberMap, context);
    
=======

    final MergeState.CheckAbort checkAbort = new MergeState.CheckAbort(merge, directory);
    final TrackingDirectoryWrapper dirWrapper = new TrackingDirectoryWrapper(directory);

>>>>>>> 0b146a84
    if (infoStream.isEnabled("IW")) {
      infoStream.message("IW", "merging " + segString(merge.segments));
    }
    
    merge.readers = new ArrayList<SegmentReader>();
    
    // This is try/finally to make sure merger's readers are
    // closed:
    boolean success = false;
    try {
      int segUpto = 0;
      while (segUpto < sourceSegments.size()) {
        
        final SegmentInfoPerCommit info = sourceSegments.get(segUpto);
        
        // Hold onto the "live" reader; we will use this to
        // commit merged deletes
        final ReadersAndLiveDocs rld = readerPool.get(info, true);
        SegmentReader reader = rld.getMergeReader(context);
        assert reader != null;
        
        // Carefully pull the most recent live docs:
        final Bits liveDocs;
        final int delCount;
        
        synchronized (this) {
          // Must sync to ensure BufferedDeletesStream
          // cannot change liveDocs/pendingDeleteCount while
          // we pull a copy:
          liveDocs = rld.getReadOnlyLiveDocs();
          delCount = rld.getPendingDeleteCount() + info.getDelCount();
          
          assert rld.verifyDocCounts();
          
          if (infoStream.isEnabled("IW")) {
            if (rld.getPendingDeleteCount() != 0) {
              infoStream.message("IW",
                  "seg=" + segString(info) + " delCount=" + info.getDelCount()
                      + " pendingDelCount=" + rld.getPendingDeleteCount());
            } else if (info.getDelCount() != 0) {
              infoStream.message("IW", "seg=" + segString(info) + " delCount="
                  + info.getDelCount());
            } else {
              infoStream
                  .message("IW", "seg=" + segString(info) + " no deletes");
            }
          }
        }
        
        // Deletes might have happened after we pulled the merge reader and
        // before we got a read-only copy of the segment's actual live docs
        // (taking pending deletes into account). In that case we need to
        // make a new reader with updated live docs and del count.
        if (reader.numDeletedDocs() != delCount) {
          // fix the reader's live docs and del count
          assert delCount > reader.numDeletedDocs(); // beware of zombies
          
          SegmentReader newReader = new SegmentReader(info, context,
              reader.core, reader.updates, liveDocs, info.info.getDocCount() - delCount);
          boolean released = false;
          try {
            rld.release(reader);
            released = true;
          } finally {
            if (!released) {
              newReader.decRef();
            }
          }
          
          reader = newReader;
        }
        
        merge.readers.add(reader);
<<<<<<< HEAD
        assert delCount <= info.info.getDocCount() : "delCount=" + delCount
            + " info.docCount=" + info.info.getDocCount()
            + " rld.pendingDeleteCount=" + rld.getPendingDeleteCount()
            + " info.getDelCount()=" + info.getDelCount();
        if (delCount < info.info.getDocCount()) {
          merger.add(reader);
        }
        segUpto++;
      }
      
=======
        assert delCount <= info.info.getDocCount(): "delCount=" + delCount + " info.docCount=" + info.info.getDocCount() + " rld.pendingDeleteCount=" + rld.getPendingDeleteCount() + " info.getDelCount()=" + info.getDelCount();
        segUpto++;
      }

      // we pass merge.getMergeReaders() instead of merge.readers to allow the
      // OneMerge to return a view over the actual segments to merge
      final SegmentMerger merger = new SegmentMerger(merge.getMergeReaders(),
          merge.info.info, infoStream, dirWrapper, config.getTermIndexInterval(),
          checkAbort, globalFieldNumberMap, context);

>>>>>>> 0b146a84
      merge.checkAborted(directory);
      
      // This is where all the work happens:
      MergeState mergeState;
      boolean success3 = false;
      try {
        mergeState = merger.merge();
        success3 = true;
      } finally {
        if (!success3) {
          synchronized (this) {
            deleter.refresh(merge.info.info.name);
          }
        }
      }
      assert mergeState.segmentInfo == merge.info.info;
      merge.info.info
          .setFiles(new HashSet<String>(dirWrapper.getCreatedFiles()));
      
      // Record which codec was used to write the segment
      
      if (infoStream.isEnabled("IW")) {
        infoStream.message("IW", "merge codec="
            + codec
            + " docCount="
            + merge.info.info.getDocCount()
            + "; merged segment has "
            + (mergeState.fieldInfos.hasVectors() ? "vectors" : "no vectors")
            + "; "
            + (mergeState.fieldInfos.hasNorms() ? "norms" : "no norms")
            + "; "
            + (mergeState.fieldInfos.hasDocValues() ? "docValues"
                : "no docValues") + "; "
            + (mergeState.fieldInfos.hasProx() ? "prox" : "no prox") + "; "
            + (mergeState.fieldInfos.hasProx() ? "freqs" : "no freqs"));
      }
      
      // Very important to do this before opening the reader
      // because codec must know if prox was written for
      // this segment:
      // System.out.println("merger set hasProx=" + merger.hasProx() + " seg=" +
      // merge.info.name);
      boolean useCompoundFile;
      synchronized (this) { // Guard segmentInfos
        useCompoundFile = mergePolicy.useCompoundFile(segmentInfos, merge.info);
      }
      
      if (useCompoundFile) {
        success = false;
        
        Collection<String> filesToRemove = merge.info.files();
        
        try {
          filesToRemove = createCompoundFile(infoStream, directory, checkAbort,
              merge.info.info, context, -1);
          success = true;
        } catch (IOException ioe) {
          synchronized (this) {
            if (merge.isAborted()) {
              // This can happen if rollback or close(false)
              // is called -- fall through to logic below to
              // remove the partially created CFS:
            } else {
              handleMergeException(ioe, merge);
            }
          }
        } catch (Throwable t) {
          handleMergeException(t, merge);
        } finally {
          if (!success) {
            if (infoStream.isEnabled("IW")) {
              infoStream.message("IW",
                  "hit exception creating compound file during merge");
            }
            
            synchronized (this) {
              deleter.deleteFile(IndexFileNames.segmentFileName(mergedName, "",
                  IndexFileNames.COMPOUND_FILE_EXTENSION));
              deleter.deleteFile(IndexFileNames.segmentFileName(mergedName, "",
                  IndexFileNames.COMPOUND_FILE_ENTRIES_EXTENSION));
              deleter.deleteNewFiles(merge.info.files());
            }
          }
        }
        
        // So that, if we hit exc in deleteNewFiles (next)
        // or in commitMerge (later), we close the
        // per-segment readers in the finally clause below:
        success = false;
        
        synchronized (this) {
          
          // delete new non cfs files directly: they were never
          // registered with IFD
          deleter.deleteNewFiles(filesToRemove);
          
          if (merge.isAborted()) {
            if (infoStream.isEnabled("IW")) {
              infoStream.message("IW", "abort merge after building CFS");
            }
            deleter.deleteFile(IndexFileNames.segmentFileName(mergedName, "",
                IndexFileNames.COMPOUND_FILE_EXTENSION));
            deleter.deleteFile(IndexFileNames.segmentFileName(mergedName, "",
                IndexFileNames.COMPOUND_FILE_ENTRIES_EXTENSION));
            return 0;
          }
        }
        
        merge.info.info.setUseCompoundFile(true);
      } else {
        // So that, if we hit exc in commitMerge (later),
        // we close the per-segment readers in the finally
        // clause below:
        success = false;
      }
      
      // Have codec write SegmentInfo. Must do this after
      // creating CFS so that 1) .si isn't slurped into CFS,
      // and 2) .si reflects useCompoundFile=true change
      // above:
      boolean success2 = false;
      try {
        SegmentInfoWriter segmentInfoWriter = codec.segmentInfoFormat()
            .getSegmentInfoWriter();
        segmentInfoWriter.write(directory, merge.info.info,
            mergeState.fieldInfos, context);
        success2 = true;
      } finally {
        if (!success2) {
          synchronized (this) {
            deleter.deleteNewFiles(merge.info.files());
          }
        }
      }
      
      // TODO: ideally we would freeze merge.info here!!
      // because any changes after writing the .si will be
      // lost...
      
      if (infoStream.isEnabled("IW")) {
        infoStream.message("IW", String.format(Locale.ROOT,
            "merged segment size=%.3f MB vs estimate=%.3f MB",
            merge.info.sizeInBytes() / 1024. / 1024.,
            merge.estimatedMergeBytes / 1024 / 1024.));
      }
      
      final IndexReaderWarmer mergedSegmentWarmer = config
          .getMergedSegmentWarmer();
      if (poolReaders && mergedSegmentWarmer != null
          && merge.info.info.getDocCount() != 0) {
        final ReadersAndLiveDocs rld = readerPool.get(merge.info, true);
        final SegmentReader sr = rld.getReader(IOContext.READ);
        try {
          mergedSegmentWarmer.warm(sr);
        } finally {
          synchronized (this) {
            rld.release(sr);
            readerPool.release(rld);
          }
        }
      }
      
      // Force READ context because we merge deletes onto
      // this reader:
      if (!commitMerge(merge, mergeState)) {
        // commitMerge will return false if this merge was aborted
        return 0;
      }
      
      success = true;
      
    } finally {
      // Readers are already closed in commitMerge if we didn't hit
      // an exc:
      if (!success) {
        closeMergeReaders(merge, true);
      }
    }
    
    return merge.info.info.getDocCount();
  }
  
  synchronized void addMergeException(MergePolicy.OneMerge merge) {
    assert merge.getException() != null;
    if (!mergeExceptions.contains(merge) && mergeGen == merge.mergeGen) {
      mergeExceptions.add(merge);
    }
  }
  
  // For test purposes.
  final int getBufferedDeleteTermsSize() {
    return docWriter.getBufferedDeleteTermsSize();
  }
  
  // For test purposes.
  final int getNumBufferedDeleteTerms() {
    return docWriter.getNumBufferedDeleteTerms();
  }
  
  // utility routines for tests
  synchronized SegmentInfoPerCommit newestSegment() {
    return segmentInfos.size() > 0 ? segmentInfos.info(segmentInfos.size() - 1)
        : null;
  }
  
  /**
   * Returns a string description of all segments, for debugging.
   * 
   * @lucene.internal
   */
  public synchronized String segString() {
    return segString(segmentInfos);
  }
  
  /**
   * Returns a string description of the specified segments, for debugging.
   * 
   * @lucene.internal
   */
  public synchronized String segString(Iterable<SegmentInfoPerCommit> infos) {
    final StringBuilder buffer = new StringBuilder();
    for (final SegmentInfoPerCommit info : infos) {
      if (buffer.length() > 0) {
        buffer.append(' ');
      }
      buffer.append(segString(info));
    }
    return buffer.toString();
  }
  
  /**
   * Returns a string description of the specified segment, for debugging.
   * 
   * @lucene.internal
   */
  public synchronized String segString(SegmentInfoPerCommit info) {
    return info.toString(info.info.dir,
        numDeletedDocs(info) - info.getDelCount());
  }
  
  private synchronized void doWait() {
    // NOTE: the callers of this method should in theory
    // be able to do simply wait(), but, as a defense
    // against thread timing hazards where notifyAll()
    // fails to be called, we wait for at most 1 second
    // and then return so caller can check if wait
    // conditions are satisfied:
    try {
      wait(1000);
    } catch (InterruptedException ie) {
      throw new ThreadInterruptedException(ie);
    }
  }
  
  private boolean keepFullyDeletedSegments;
  
  /**
   * Only for testing.
   * 
   * @lucene.internal
   */
  void keepFullyDeletedSegments() {
    keepFullyDeletedSegments = true;
  }
  
  boolean getKeepFullyDeletedSegments() {
    return keepFullyDeletedSegments;
  }
  
  // called only from assert
  private boolean filesExist(SegmentInfos toSync) throws IOException {
    
    Collection<String> files = toSync.files(directory, false);
    for (final String fileName : files) {
      assert directory.fileExists(fileName) : "file " + fileName
          + " does not exist";
      // If this trips it means we are missing a call to
      // .checkpoint somewhere, because by the time we
      // are called, deleter should know about every
      // file referenced by the current head
      // segmentInfos:
      assert deleter.exists(fileName) : "IndexFileDeleter doesn't know about file "
          + fileName;
    }
    return true;
  }
  
  // For infoStream output
  synchronized SegmentInfos toLiveInfos(SegmentInfos sis) {
    final SegmentInfos newSIS = new SegmentInfos();
    final Map<SegmentInfoPerCommit,SegmentInfoPerCommit> liveSIS = new HashMap<SegmentInfoPerCommit,SegmentInfoPerCommit>();
    for (SegmentInfoPerCommit info : segmentInfos) {
      liveSIS.put(info, info);
    }
    for (SegmentInfoPerCommit info : sis) {
      SegmentInfoPerCommit liveInfo = liveSIS.get(info);
      if (liveInfo != null) {
        info = liveInfo;
      }
      newSIS.add(info);
    }
    
    return newSIS;
  }
  
  /**
   * Walk through all files referenced by the current segmentInfos and ask the
   * Directory to sync each file, if it wasn't already. If that succeeds, then
   * we prepare a new segments_N file but do not fully commit it.
   */
  private void startCommit(final SegmentInfos toSync) throws IOException {
    
    assert testPoint("startStartCommit");
    assert pendingCommit == null;
    
    if (hitOOM) {
      throw new IllegalStateException(
          "this writer hit an OutOfMemoryError; cannot commit");
    }
    
    try {
      
      if (infoStream.isEnabled("IW")) {
        infoStream.message("IW", "startCommit(): start");
      }
      
      synchronized (this) {
        
        assert lastCommitChangeCount <= changeCount : "lastCommitChangeCount="
            + lastCommitChangeCount + " changeCount=" + changeCount;
        
        if (pendingCommitChangeCount == lastCommitChangeCount) {
          if (infoStream.isEnabled("IW")) {
            infoStream
                .message("IW", "  skip startCommit(): no changes pending");
          }
          deleter.decRef(filesToCommit);
          filesToCommit = null;
          return;
        }
        
        if (infoStream.isEnabled("IW")) {
          infoStream.message("IW", "startCommit index="
              + segString(toLiveInfos(toSync)) + " changeCount=" + changeCount);
        }
        
        assert filesExist(toSync);
      }
      
      assert testPoint("midStartCommit");
      
      boolean pendingCommitSet = false;
      
      try {
        
        assert testPoint("midStartCommit2");
        
        synchronized (this) {
          
          assert pendingCommit == null;
          
          assert segmentInfos.getGeneration() == toSync.getGeneration();
          
          // Exception here means nothing is prepared
          // (this method unwinds everything it did on
          // an exception)
          toSync.prepareCommit(directory);
          // System.out.println("DONE prepareCommit");
          
          pendingCommitSet = true;
          pendingCommit = toSync;
        }
        
        // This call can take a long time -- 10s of seconds
        // or more. We do it without syncing on this:
        boolean success = false;
        final Collection<String> filesToSync;
        try {
          filesToSync = toSync.files(directory, false);
          directory.sync(filesToSync);
          success = true;
        } finally {
          if (!success) {
            pendingCommitSet = false;
            pendingCommit = null;
            toSync.rollbackCommit(directory);
          }
        }
        
        if (infoStream.isEnabled("IW")) {
          infoStream.message("IW", "done all syncs: " + filesToSync);
        }
        
        assert testPoint("midStartCommitSuccess");
        
      } finally {
        synchronized (this) {
          // Have our master segmentInfos record the
          // generations we just prepared. We do this
          // on error or success so we don't
          // double-write a segments_N file.
          segmentInfos.updateGeneration(toSync);
          
          if (!pendingCommitSet) {
            if (infoStream.isEnabled("IW")) {
              infoStream
                  .message("IW", "hit exception committing segments file");
            }
            
            // Hit exception
            deleter.decRef(filesToCommit);
            filesToCommit = null;
          }
        }
      }
    } catch (OutOfMemoryError oom) {
      handleOOM(oom, "startCommit");
    }
    assert testPoint("finishStartCommit");
  }
  
  /**
   * Returns <code>true</code> iff the index in the named directory is currently
   * locked.
   * 
   * @param directory
   *          the directory to check for a lock
   * @throws IOException
   *           if there is a low-level IO error
   */
  public static boolean isLocked(Directory directory) throws IOException {
    return directory.makeLock(WRITE_LOCK_NAME).isLocked();
  }
  
  /**
   * Forcibly unlocks the index in the named directory.
   * <P>
   * Caution: this should only be used by failure recovery code, when it is
   * known that no other process nor thread is in fact currently accessing this
   * index.
   */
  public static void unlock(Directory directory) throws IOException {
    directory.makeLock(IndexWriter.WRITE_LOCK_NAME).release();
  }
  
  /**
   * If {@link DirectoryReader#open(IndexWriter,boolean)} has been called (ie,
   * this writer is in near real-time mode), then after a merge completes, this
   * class can be invoked to warm the reader on the newly merged segment, before
   * the merge commits. This is not required for near real-time search, but will
   * reduce search latency on opening a new near real-time reader after a merge
   * completes.
   * 
   * @lucene.experimental
   * 
   *                      <p>
   *                      <b>NOTE</b>: warm is called before any deletes have
   *                      been carried over to the merged segment.
   */
  public static abstract class IndexReaderWarmer {
    
    /**
     * Sole constructor. (For invocation by subclass constructors, typically
     * implicit.)
     */
    protected IndexReaderWarmer() {}
    
    /**
     * Invoked on the {@link AtomicReader} for the newly merged segment, before
     * that segment is made visible to near-real-time readers.
     */
    public abstract void warm(AtomicReader reader) throws IOException;
  }
  
  private void handleOOM(OutOfMemoryError oom, String location) {
    if (infoStream.isEnabled("IW")) {
      infoStream.message("IW", "hit OutOfMemoryError inside " + location);
    }
    hitOOM = true;
    throw oom;
  }
  
  // Used only by assert for testing. Current points:
  // startDoFlush
  // startCommitMerge
  // startStartCommit
  // midStartCommit
  // midStartCommit2
  // midStartCommitSuccess
  // finishStartCommit
  // startCommitMergeDeletes
  // startMergeInit
  // DocumentsWriter.ThreadState.init start
  boolean testPoint(String name) {
    return true;
  }
  
  synchronized boolean nrtIsCurrent(SegmentInfos infos) {
    // System.out.println("IW.nrtIsCurrent " + (infos.version ==
    // segmentInfos.version && !docWriter.anyChanges() &&
    // !bufferedDeletesStream.any()));
    ensureOpen();
    if (infoStream.isEnabled("IW")) {
      infoStream.message("IW",
          "nrtIsCurrent: infoVersion matches: "
              + (infos.version == segmentInfos.version) + " DW changes: "
              + docWriter.anyChanges() + " BD changes: "
              + bufferedDeletesStream.any());
      
    }
    return infos.version == segmentInfos.version && !docWriter.anyChanges()
        && !bufferedDeletesStream.any();
  }
  
  synchronized boolean isClosed() {
    return closed;
  }
  
  /**
   * Expert: remove any index files that are no longer used.
   * 
   * <p>
   * IndexWriter normally deletes unused files itself, during indexing. However,
   * on Windows, which disallows deletion of open files, if there is a reader
   * open on the index then those files cannot be deleted. This is fine, because
   * IndexWriter will periodically retry the deletion.
   * </p>
   * 
   * <p>
   * However, IndexWriter doesn't try that often: only on open, close, flushing
   * a new segment, and finishing a merge. If you don't do any of these actions
   * with your IndexWriter, you'll see the unused files linger. If that's a
   * problem, call this method to delete them (once you've closed the open
   * readers that were preventing their deletion).
   * 
   * <p>
   * In addition, you can call this method to delete unreferenced index commits.
   * This might be useful if you are using an {@link IndexDeletionPolicy} which
   * holds onto index commits until some criteria are met, but those commits are
   * no longer needed. Otherwise, those commits will be deleted the next time
   * commit() is called.
   */
  public synchronized void deleteUnusedFiles() throws IOException {
    ensureOpen(false);
    deleter.deletePendingFiles();
    deleter.revisitPolicy();
  }
  
  // Called by DirectoryReader.doClose
  synchronized void deletePendingFiles() throws IOException {
    deleter.deletePendingFiles();
  }
  
  /**
   * NOTE: this method creates a compound file for all files returned by
   * info.files(). While, generally, this may include separate norms and
   * deletion files, this SegmentInfo must not reference such files when this
   * method is called, because they are not allowed within a compound file. The
   * value of updateGen for a base segment must be negative.
   */
  static final Collection<String> createCompoundFile(InfoStream infoStream,
      Directory directory, CheckAbort checkAbort, final SegmentInfo info,
      IOContext context, long updateGen) throws IOException {
    return createCompoundFile(infoStream, directory, checkAbort, info, context,
        updateGen, null);
  }

  /**
   * NOTE: this method creates a compound file for all files returned by
   * info.files(). While, generally, this may include separate norms and
   * deletion files, this SegmentInfo must not reference such files when this
   * method is called, because they are not allowed within a compound file. The
   * value of updateGen for a base segment must be negative.
   * This version allows excluding files given by file names from the compound
   * file. 
   */
  static final Collection<String> createCompoundFile(InfoStream infoStream,
      Directory directory, CheckAbort checkAbort, final SegmentInfo info,
      IOContext context, long updateGen,
      Set<String> excludedFiles) throws IOException {
    
    String fileName = IndexFileNames.fileNameFromGeneration(info.name,
        IndexFileNames.COMPOUND_FILE_EXTENSION, updateGen, true);
    if (fileName == null) {
      fileName = IndexFileNames.segmentFileName(info.name, "",
          IndexFileNames.COMPOUND_FILE_EXTENSION);
    }
    if (infoStream.isEnabled("IW")) {
      infoStream.message("IW", "create compound file " + fileName);
    }
    // Now merge all added files
    String prefix = info.name;
    Collection<String> files = null;
    if (updateGen < 0) {
      files = info.files();
    } else {
      // TODO : quick and dirty, better solve by aggregating files in advance
      files = new ArrayList<String>();
      prefix = IndexFileNames.fileNameFromGeneration(info.name, "", updateGen,
          true);
      String[] allFiles = directory.listAll();
      for (int i = 0; i < allFiles.length; i++) {
        if (allFiles[i].startsWith(prefix)) {
          files.add(allFiles[i]);
        }
      }
    }
    if (excludedFiles != null) {
      files = new HashSet<String>(files);
      files.removeAll(excludedFiles);
    }
    String cfeFileName = IndexFileNames.fileNameFromGeneration(info.name,
        IndexFileNames.COMPOUND_FILE_ENTRIES_EXTENSION, updateGen, true);
    if (cfeFileName == null) {
      cfeFileName = IndexFileNames.segmentFileName(prefix, "",
          IndexFileNames.COMPOUND_FILE_ENTRIES_EXTENSION);
    }
    CompoundFileDirectory cfsDir = new CompoundFileDirectory(directory,
        fileName, context, true);
    IOException prior = null;
    try {
      for (String file : files) {
        directory.copy(cfsDir, file, file, context);
        checkAbort.work(directory.fileLength(file));
      }
    } catch (IOException ex) {
      prior = ex;
    } finally {
      boolean success = false;
      try {
        IOUtils.closeWhileHandlingException(prior, cfsDir);
        success = true;
      } finally {
        if (!success) {
          try {
            directory.deleteFile(fileName);
          } catch (Throwable t) {}
          try {
            directory.deleteFile(cfeFileName);
          } catch (Throwable t) {}
        }
      }
    }
    
    // Replace all previous files with the CFS/CFE files:
    Set<String> siFiles = new HashSet<String>();
    siFiles.addAll(info.files());
    siFiles.removeAll(files);
    siFiles.add(fileName);
    siFiles.add(cfeFileName);
    info.setFiles(siFiles);
    
    return files;
  }
  
  /**
   * Tries to delete the given files if unreferenced
   * 
   * @param files
   *          the files to delete
   * @throws IOException
   *           if an {@link IOException} occurs
   * @see IndexFileDeleter#deleteNewFiles(Collection)
   */
  synchronized final void deleteNewFiles(Collection<String> files)
      throws IOException {
    deleter.deleteNewFiles(files);
  }
  
  /**
   * Cleans up residuals from a segment that could not be entirely flushed due
   * to an error
   * 
   * @see IndexFileDeleter#refresh(String)
   */
  synchronized final void flushFailed(SegmentInfo info) throws IOException {
    deleter.refresh(info.name);
  }
}<|MERGE_RESOLUTION|>--- conflicted
+++ resolved
@@ -193,10 +193,7 @@
    * Name of the write lock in the index.
    */
   public static final String WRITE_LOCK_NAME = "write.lock";
-<<<<<<< HEAD
-  
-=======
-
+  
   /** Key for the source of a segment in the {@link SegmentInfo#getDiagnostics() diagnostics}. */
   public static final String SOURCE = "source";
   /** Source of a segment which results from a merge of other segments. */
@@ -206,7 +203,6 @@
   /** Source of a segment which results from a call to {@link #addIndexes(IndexReader...)}. */
   public static final String SOURCE_ADDINDEXES_READERS = "addIndexes(IndexReader...)";
 
->>>>>>> 0b146a84
   /**
    * Absolute hard maximum length for a term, in bytes once encoded as UTF8. If
    * a term arrives from the analyzer longer than this length, it is skipped and
@@ -685,13 +681,9 @@
       // If index is too old, reading the segments will throw
       // IndexFormatTooOldException.
       segmentInfos = new SegmentInfos();
-<<<<<<< HEAD
-      
-=======
-
+      
       boolean initialIndexExists = true;
 
->>>>>>> 0b146a84
       if (create) {
         // Try to read first. This is to allow create
         // against an index that's currently open for
@@ -744,13 +736,9 @@
       // KeepOnlyLastCommitDeleter:
       synchronized (this) {
         deleter = new IndexFileDeleter(directory,
-<<<<<<< HEAD
-            config.getIndexDeletionPolicy(), segmentInfos, infoStream, this);
-=======
                                        config.getIndexDeletionPolicy(),
                                        segmentInfos, infoStream, this,
                                        initialIndexExists);
->>>>>>> 0b146a84
       }
       
       if (deleter.startingCommitDeleted) {
@@ -2688,28 +2676,10 @@
           mergeReaders.add(ctx.reader());
         }
       }
-      final IOContext context = new IOContext(new MergeInfo(numDocs, -1, true,
-          -1));
+      final IOContext context = new IOContext(new MergeInfo(numDocs, -1, true, -1));
       
       // TODO: somehow we should fix this merge so it's
       // abortable so that IW.close(false) is able to stop it
-<<<<<<< HEAD
-      TrackingDirectoryWrapper trackingDir = new TrackingDirectoryWrapper(
-          directory);
-      
-      SegmentInfo info = new SegmentInfo(directory,
-          Constants.LUCENE_MAIN_VERSION, mergedName, -1, false, codec, null,
-          null);
-      
-      SegmentMerger merger = new SegmentMerger(info, infoStream, trackingDir,
-          config.getTermIndexInterval(), MergeState.CheckAbort.NONE,
-          globalFieldNumberMap, context);
-      
-      for (IndexReader reader : readers) { // add new indexes
-        merger.add(reader);
-      }
-      
-=======
       TrackingDirectoryWrapper trackingDir = new TrackingDirectoryWrapper(directory);
 
       SegmentInfo info = new SegmentInfo(directory, Constants.LUCENE_MAIN_VERSION, mergedName, -1,
@@ -2718,7 +2688,6 @@
       SegmentMerger merger = new SegmentMerger(mergeReaders, info, infoStream, trackingDir, config.getTermIndexInterval(),
                                                MergeState.CheckAbort.NONE, globalFieldNumberMap, context);
 
->>>>>>> 0b146a84
       MergeState mergeState;
       boolean success = false;
       try {
@@ -2737,15 +2706,9 @@
       
       info.setFiles(new HashSet<String>(trackingDir.getCreatedFiles()));
       trackingDir.getCreatedFiles().clear();
-<<<<<<< HEAD
-      
-      setDiagnostics(info, "addIndexes(IndexReader...)");
-      
-=======
-                                         
+      
       setDiagnostics(info, SOURCE_ADDINDEXES_READERS);
-
->>>>>>> 0b146a84
+      
       boolean useCompoundFile;
       synchronized (this) { // Guard segmentInfos
         if (stopMerges) {
@@ -3321,21 +3284,6 @@
       }
     }
   }
-<<<<<<< HEAD
-  
-  /**
-   * Carefully merges deletes for the segments we just merged. This is tricky
-   * because, although merging will clear all deletes (compacts the documents),
-   * new deletes may have been flushed to the segments since the merge was
-   * started. This method "carries over" such new deletes onto the newly merged
-   * segment, and saves the resulting deletes file (incrementing the delete
-   * generation for merge.info). If no deletes were flushed, no new deletes file
-   * is saved.
-   */
-  synchronized private ReadersAndLiveDocs commitMergedDeletes(
-      MergePolicy.OneMerge merge) throws IOException {
-    
-=======
 
   /** Carefully merges deletes for the segments we just
    *  merged.  This is tricky because, although merging will
@@ -3348,7 +3296,6 @@
    *  flushed, no new deletes file is saved. */
   synchronized private ReadersAndLiveDocs commitMergedDeletes(MergePolicy.OneMerge merge, MergeState mergeState) throws IOException {
 
->>>>>>> 0b146a84
     assert testPoint("startCommitMergeDeletes");
     
     final List<SegmentInfoPerCommit> sourceSegments = merge.segments;
@@ -3365,14 +3312,9 @@
     
     // Lazy init (only when we find a delete to carry over):
     ReadersAndLiveDocs mergedDeletes = null;
-<<<<<<< HEAD
-    
-    for (int i = 0; i < sourceSegments.size(); i++) {
-=======
     MergePolicy.DocMap docMap = null;
 
     for(int i=0; i < sourceSegments.size(); i++) {
->>>>>>> 0b146a84
       SegmentInfoPerCommit info = sourceSegments.get(i);
       minGen = Math.min(info.getBufferedDeletesGen(), minGen);
       final int docCount = info.info.getDocCount();
@@ -3465,16 +3407,9 @@
     
     return mergedDeletes;
   }
-<<<<<<< HEAD
-  
-  synchronized private boolean commitMerge(MergePolicy.OneMerge merge)
-      throws IOException {
-    
-=======
 
   synchronized private boolean commitMerge(MergePolicy.OneMerge merge, MergeState mergeState) throws IOException {
 
->>>>>>> 0b146a84
     assert testPoint("startCommitMerge");
     
     if (hitOOM) {
@@ -3502,16 +3437,9 @@
       deleter.deleteNewFiles(merge.info.files());
       return false;
     }
-<<<<<<< HEAD
-    
-    final ReadersAndLiveDocs mergedDeletes = merge.info.info.getDocCount() == 0 ? null
-        : commitMergedDeletes(merge);
-    
-=======
 
     final ReadersAndLiveDocs mergedDeletes =  merge.info.info.getDocCount() == 0 ? null : commitMergedDeletes(merge, mergeState);
 
->>>>>>> 0b146a84
     assert mergedDeletes == null || mergedDeletes.getPendingDeleteCount() != 0;
     
     // If the doc store we are using has been closed and
@@ -3873,31 +3801,16 @@
     // ConcurrentMergePolicy we keep deterministic segment
     // names.
     final String mergeSegmentName = newSegmentName();
-<<<<<<< HEAD
-    SegmentInfo si = new SegmentInfo(directory, Constants.LUCENE_MAIN_VERSION,
-        mergeSegmentName, -1, false, codec, null, null);
-    merge.info = new SegmentInfoPerCommit(si, 0, -1L, -1L);
-    
-    // Lock order: IW -> BD
-    bufferedDeletesStream.prune(segmentInfos);
-    
-    Map<String,String> details = new HashMap<String,String>();
-    details.put("mergeMaxNumSegments", "" + merge.maxNumSegments);
-    details.put("mergeFactor", Integer.toString(merge.segments.size()));
-    setDiagnostics(si, "merge", details);
-    
-=======
     SegmentInfo si = new SegmentInfo(directory, Constants.LUCENE_MAIN_VERSION, mergeSegmentName, -1, false, codec, null, null);
     Map<String,String> details = new HashMap<String,String>();
     details.put("mergeMaxNumSegments", "" + merge.maxNumSegments);
     details.put("mergeFactor", Integer.toString(merge.segments.size()));
     setDiagnostics(si, SOURCE_MERGE, details);
-    merge.setInfo(new SegmentInfoPerCommit(si, 0, -1L));
+    merge.setInfo(new SegmentInfoPerCommit(si, 0, -1L, -1L));
 
     // Lock order: IW -> BD
     bufferedDeletesStream.prune(segmentInfos);
-
->>>>>>> 0b146a84
+    
     if (infoStream.isEnabled("IW")) {
       infoStream.message("IW", "merge seg=" + merge.info.info.name + " "
           + segString(merge.segments));
@@ -4002,23 +3915,10 @@
     List<SegmentInfoPerCommit> sourceSegments = merge.segments;
     
     IOContext context = new IOContext(merge.getMergeInfo());
-<<<<<<< HEAD
-    
-    final MergeState.CheckAbort checkAbort = new MergeState.CheckAbort(merge,
-        directory);
-    final TrackingDirectoryWrapper dirWrapper = new TrackingDirectoryWrapper(
-        directory);
-    
-    SegmentMerger merger = new SegmentMerger(merge.info.info, infoStream,
-        dirWrapper, config.getTermIndexInterval(), checkAbort,
-        globalFieldNumberMap, context);
-    
-=======
 
     final MergeState.CheckAbort checkAbort = new MergeState.CheckAbort(merge, directory);
     final TrackingDirectoryWrapper dirWrapper = new TrackingDirectoryWrapper(directory);
 
->>>>>>> 0b146a84
     if (infoStream.isEnabled("IW")) {
       infoStream.message("IW", "merging " + segString(merge.segments));
     }
@@ -4092,29 +3992,19 @@
         }
         
         merge.readers.add(reader);
-<<<<<<< HEAD
         assert delCount <= info.info.getDocCount() : "delCount=" + delCount
             + " info.docCount=" + info.info.getDocCount()
             + " rld.pendingDeleteCount=" + rld.getPendingDeleteCount()
             + " info.getDelCount()=" + info.getDelCount();
-        if (delCount < info.info.getDocCount()) {
-          merger.add(reader);
-        }
         segUpto++;
       }
       
-=======
-        assert delCount <= info.info.getDocCount(): "delCount=" + delCount + " info.docCount=" + info.info.getDocCount() + " rld.pendingDeleteCount=" + rld.getPendingDeleteCount() + " info.getDelCount()=" + info.getDelCount();
-        segUpto++;
-      }
-
       // we pass merge.getMergeReaders() instead of merge.readers to allow the
       // OneMerge to return a view over the actual segments to merge
       final SegmentMerger merger = new SegmentMerger(merge.getMergeReaders(),
           merge.info.info, infoStream, dirWrapper, config.getTermIndexInterval(),
           checkAbort, globalFieldNumberMap, context);
 
->>>>>>> 0b146a84
       merge.checkAborted(directory);
       
       // This is where all the work happens:
