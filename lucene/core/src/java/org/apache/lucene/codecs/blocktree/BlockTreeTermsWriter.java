--- conflicted
+++ resolved
@@ -25,18 +25,14 @@
 import org.apache.lucene.codecs.CodecUtil;
 import org.apache.lucene.codecs.FieldsConsumer;
 import org.apache.lucene.codecs.PostingsWriterBase;
-<<<<<<< HEAD
 import org.apache.lucene.codecs.blocktree.AutoPrefixTermsWriter.PrefixTerm;
 import org.apache.lucene.document.FieldType;
 import org.apache.lucene.index.DocsEnum;
-import org.apache.lucene.index.FieldInfo.IndexOptions;
-=======
->>>>>>> 6d827b40
+import org.apache.lucene.index.IndexOptions;
 import org.apache.lucene.index.FieldInfo;
 import org.apache.lucene.index.FieldInfos;
 import org.apache.lucene.index.Fields;
 import org.apache.lucene.index.IndexFileNames;
-import org.apache.lucene.index.IndexOptions;
 import org.apache.lucene.index.SegmentWriteState;
 import org.apache.lucene.index.Terms;
 import org.apache.lucene.index.TermsEnum;
@@ -96,7 +92,7 @@
  * <p>
  *
  * If {@code minItemsInAutoPrefix} is not zero, then for
- * {@link IndexOptions#DOCS_ONLY} fields we detect prefixes that match
+ * {@link IndexOptions#DOCS} fields we detect prefixes that match
  * "enough" terms and insert auto-prefix terms into the index, which are
  * used by {@link Terms#intersect}  at search time to speed up prefix
  * and range queries.  Besides {@link Terms#intersect}, these
@@ -416,8 +412,8 @@
       // First pass to find all prefix terms we should compile into the index:
       List<PrefixTerm> prefixTerms;
       if (minItemsInAutoPrefix != 0) {
-        if (fieldInfo.getIndexOptions() != IndexOptions.DOCS_ONLY) {
-          throw new IllegalStateException("ranges can only be indexed with IndexOptions.DOCS_ONLY (field: " + fieldInfo.name + ")");
+        if (fieldInfo.getIndexOptions() != IndexOptions.DOCS) {
+          throw new IllegalStateException("ranges can only be indexed with IndexOptions.DOCS (field: " + fieldInfo.name + ")");
         }
         prefixTerms = new AutoPrefixTermsWriter(terms, minItemsInAutoPrefix, maxItemsInAutoPrefix).prefixes;
         //if (DEBUG) {
@@ -1027,13 +1023,7 @@
       if (state != null) {
 
         assert state.docFreq != 0;
-<<<<<<< HEAD
-        assert fieldInfo.getIndexOptions() == IndexOptions.DOCS_ONLY || state.totalTermFreq >= state.docFreq: "postingsWriter=" + postingsWriter;
-=======
         assert fieldInfo.getIndexOptions() == IndexOptions.DOCS || state.totalTermFreq >= state.docFreq: "postingsWriter=" + postingsWriter;
-        sumDocFreq += state.docFreq;
-        sumTotalTermFreq += state.totalTermFreq;
->>>>>>> 6d827b40
         pushTerm(text);
        
         PendingTerm term = new PendingTerm(text, state, prefixTerm);
