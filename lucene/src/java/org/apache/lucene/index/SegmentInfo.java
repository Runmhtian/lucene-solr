package org.apache.lucene.index;

/**
 * Licensed to the Apache Software Foundation (ASF) under one or more
 * contributor license agreements.  See the NOTICE file distributed with
 * this work for additional information regarding copyright ownership.
 * The ASF licenses this file to You under the Apache License, Version 2.0
 * (the "License"); you may not use this file except in compliance with
 * the License.  You may obtain a copy of the License at
 *
 *     http://www.apache.org/licenses/LICENSE-2.0
 *
 * Unless required by applicable law or agreed to in writing, software
 * distributed under the License is distributed on an "AS IS" BASIS,
 * WITHOUT WARRANTIES OR CONDITIONS OF ANY KIND, either express or implied.
 * See the License for the specific language governing permissions and
 * limitations under the License.
 */

import java.io.IOException;
import java.util.ArrayList;
import java.util.HashMap;
import java.util.HashSet;
import java.util.List;
import java.util.Map;
import java.util.Map.Entry;
import java.util.Set;

import org.apache.lucene.index.codecs.Codec;
import org.apache.lucene.index.codecs.CodecProvider;
import org.apache.lucene.index.codecs.DefaultSegmentInfosWriter;
import org.apache.lucene.store.Directory;
import org.apache.lucene.store.IndexInput;
import org.apache.lucene.store.IndexOutput;
import org.apache.lucene.util.Constants;

/**
 * Information about a segment such as it's name, directory, and files related
 * to the segment.
 *
 * @lucene.experimental
 */
public final class SegmentInfo {

  @Deprecated
  // remove with hasVector and hasProx
  static final int CHECK_FIELDINFOS = -2;  // hasVector and hasProx use this for bw compatibility
  static final int NO = -1;          // e.g. no norms; no deletes;
  static final int YES = 1;          // e.g. have norms; have deletes;
  static final int WITHOUT_GEN = 0;  // a file name that has no GEN in it.

  public String name;				  // unique name in dir
  public int docCount;				  // number of docs in seg
  public Directory dir;				  // where segment resides

  /*
   * Current generation of del file:
   * - NO if there are no deletes
   * - YES or higher if there are deletes at generation N
   */
  private long delGen;

  /*
   * Current generation of each field's norm file. If this array is null,
   * means no separate norms. If this array is not null, its values mean:
   * - NO says this field has no separate norms
   * >= YES says this field has separate norms with the specified generation
   */
<<<<<<< HEAD
  private long[] normGen;
=======
  private Map<Integer,Long> normGen;
>>>>>>> 26f104d3

  private boolean isCompoundFile;

  private volatile List<String> files;                     // cached list of files that this segment uses
                                                  // in the Directory

  private volatile long sizeInBytesNoStore = -1;           // total byte size of all but the store files (computed on demand)
  private volatile long sizeInBytesWithStore = -1;         // total byte size of all of our files (computed on demand)

  @Deprecated private int docStoreOffset;                     // if this segment shares stored fields & vectors, this
                                                  // offset is where in that file this segment's docs begin
  @Deprecated private String docStoreSegment;                 // name used to derive fields/vectors file we share with
                                                  // other segments
  @Deprecated private boolean docStoreIsCompoundFile;         // whether doc store files are stored in compound file (*.cfx)

  private int delCount;                           // How many deleted docs in this segment

  @Deprecated
  // remove when we don't have to support old indexes anymore that had this field
  private int hasProx = CHECK_FIELDINFOS;         // True if this segment has any fields with omitTermFreqAndPositions==false

  @Deprecated
  // remove when we don't have to support old indexes anymore that had this field
  private int hasVectors = CHECK_FIELDINFOS;      // True if this segment wrote term vectors

  private FieldInfos fieldInfos;

  private SegmentCodecs segmentCodecs;

  private Map<String,String> diagnostics;

  // Tracks the Lucene version this segment was created with, since 3.1. Null 
  // indicates an older than 3.0 index, and it's used to detect a too old index.
  // The format expected is "x.y" - "2.x" for pre-3.0 indexes (or null), and 
  // specific versions afterwards ("3.0", "3.1" etc.).
  // see Constants.LUCENE_MAIN_VERSION.
  private String version;

  // NOTE: only used in-RAM by IW to track buffered deletes;
  // this is never written to/read from the Directory
  private long bufferedDeletesGen;
  
  public SegmentInfo(String name, int docCount, Directory dir, boolean isCompoundFile,
                     SegmentCodecs segmentCodecs, FieldInfos fieldInfos) {
    this.name = name;
    this.docCount = docCount;
    this.dir = dir;
    delGen = NO;
    this.isCompoundFile = isCompoundFile;
    this.docStoreOffset = -1;
    this.docStoreSegment = name;
    this.segmentCodecs = segmentCodecs;
    delCount = 0;
    version = Constants.LUCENE_MAIN_VERSION;
    this.fieldInfos = fieldInfos;
  }

  /**
   * Copy everything from src SegmentInfo into our instance.
   */
  void reset(SegmentInfo src) {
    clearFilesCache();
    version = src.version;
    name = src.name;
    docCount = src.docCount;
    dir = src.dir;
    delGen = src.delGen;
    docStoreOffset = src.docStoreOffset;
    docStoreSegment = src.docStoreSegment;
    docStoreIsCompoundFile = src.docStoreIsCompoundFile;
    hasVectors = src.hasVectors;
    hasProx = src.hasProx;
    fieldInfos = src.fieldInfos == null ? null : (FieldInfos) src.fieldInfos.clone();
    if (src.normGen == null) {
      normGen = null;
    } else {
      normGen = new HashMap<Integer, Long>(src.normGen.size());
      for (Entry<Integer,Long> entry : src.normGen.entrySet()) {
        normGen.put(entry.getKey(), entry.getValue());
    }
    }
    isCompoundFile = src.isCompoundFile;
    delCount = src.delCount;
    segmentCodecs = src.segmentCodecs;
  }

  void setDiagnostics(Map<String, String> diagnostics) {
    this.diagnostics = diagnostics;
  }

  public Map<String, String> getDiagnostics() {
    return diagnostics;
  }

  /**
   * Construct a new SegmentInfo instance by reading a
   * previously saved SegmentInfo from input.
   * <p>Note: this is public only to allow access from
   * the codecs package.</p>
   *
   * @param dir directory to load from
   * @param format format of the segments info file
   * @param input input handle to read segment info from
   */
  public SegmentInfo(Directory dir, int format, IndexInput input, CodecProvider codecs) throws IOException {
    this.dir = dir;
    if (format <= DefaultSegmentInfosWriter.FORMAT_3_1) {
      version = input.readString();
    }
    name = input.readString();
    docCount = input.readInt();
    delGen = input.readLong();
    docStoreOffset = input.readInt();
    if (docStoreOffset != -1) {
      docStoreSegment = input.readString();
      docStoreIsCompoundFile = input.readByte() == YES;
    } else {
      docStoreSegment = name;
      docStoreIsCompoundFile = false;
    }

    if (format > DefaultSegmentInfosWriter.FORMAT_4_0) {
      // pre-4.0 indexes write a byte if there is a single norms file
      byte b = input.readByte();
      assert 1 == b;
    }

    int numNormGen = input.readInt();
    if (numNormGen == NO) {
      normGen = null;
    } else {
      normGen = new HashMap<Integer, Long>();
      for(int j=0;j<numNormGen;j++) {
        int fieldNumber = j;
        if (format <= DefaultSegmentInfosWriter.FORMAT_4_0) {
          fieldNumber = input.readInt();
      }

        normGen.put(fieldNumber, input.readLong());
    }
    }
    isCompoundFile = input.readByte() == YES;

    Directory dir0 = dir;
    if (isCompoundFile) {
      dir0 = new CompoundFileReader(dir, IndexFileNames.segmentFileName(name, "", IndexFileNames.COMPOUND_FILE_EXTENSION));
    }

    try {
      fieldInfos = new FieldInfos(dir0, IndexFileNames.segmentFileName(name, "", IndexFileNames.FIELD_INFOS_EXTENSION));
    } finally {
      if (dir != dir0) {
        dir0.close();
      }
    }

    delCount = input.readInt();
    assert delCount <= docCount;

<<<<<<< HEAD
    hasProx = input.readByte() == YES;

=======
    hasProx = input.readByte();
    
>>>>>>> 26f104d3
    // System.out.println(Thread.currentThread().getName() + ": si.read hasProx=" + hasProx + " seg=" + name);
    segmentCodecs = new SegmentCodecs(codecs);
    if (format <= DefaultSegmentInfosWriter.FORMAT_4_0) {
      segmentCodecs.read(input);
    } else {
      // codec ID on FieldInfo is 0 so it will simply use the first codec available
      // TODO what todo if preflex is not available in the provider? register it or fail?
      segmentCodecs.codecs = new Codec[] { codecs.lookup("PreFlex")};
    }
    diagnostics = input.readStringStringMap();

    if (format <= DefaultSegmentInfosWriter.FORMAT_HAS_VECTORS) {
      hasVectors = input.readByte();
    } else {
      final String storesSegment;
      final String ext;
      final boolean isCompoundFile;
      if (docStoreOffset != -1) {
        storesSegment = docStoreSegment;
        isCompoundFile = docStoreIsCompoundFile;
        ext = IndexFileNames.COMPOUND_FILE_STORE_EXTENSION;
      } else {
        storesSegment = name;
        isCompoundFile = getUseCompoundFile();
        ext = IndexFileNames.COMPOUND_FILE_EXTENSION;
      }
      final Directory dirToTest;
      if (isCompoundFile) {
        dirToTest = new CompoundFileReader(dir, IndexFileNames.segmentFileName(storesSegment, "", ext));
      } else {
        dirToTest = dir;
      }
      try {
        if (dirToTest.fileExists(IndexFileNames.segmentFileName(storesSegment, "", IndexFileNames.VECTORS_INDEX_EXTENSION))) {
          hasVectors = YES;
        } else {
          hasVectors = NO;
        }
      } finally {
        if (isCompoundFile) {
          dirToTest.close();
        }
      }
    }
  }

  /**
   * Returns total size in bytes of all of files used by this segment (if
   * {@code includeDocStores} is true), or the size of all files except the
   * store files otherwise.
   */
  public long sizeInBytes(boolean includeDocStores) throws IOException {
    if (includeDocStores) {
      if (sizeInBytesWithStore != -1) {
        return sizeInBytesWithStore;
      }
      long sum = 0;
      for (final String fileName : files()) {
        // We don't count bytes used by a shared doc store
        // against this segment
        if (docStoreOffset == -1 || !IndexFileNames.isDocStoreFile(fileName)) {
          sum += dir.fileLength(fileName);
        }
      }
      sizeInBytesWithStore = sum;
      return sizeInBytesWithStore;
    } else {
      if (sizeInBytesNoStore != -1) {
        return sizeInBytesNoStore;
      }
      long sum = 0;
      for (final String fileName : files()) {
        if (IndexFileNames.isDocStoreFile(fileName)) {
          continue;
        }
        sum += dir.fileLength(fileName);
      }
      sizeInBytesNoStore = sum;
      return sizeInBytesNoStore;
    }
  }

  public boolean getHasVectors() {
    return hasVectors == CHECK_FIELDINFOS ?
        (fieldInfos == null ? true : fieldInfos.hasVectors()) : hasVectors == YES;
  }

  public FieldInfos getFieldInfos() {
    return fieldInfos;
  }

  public boolean hasDeletions() {
    // Cases:
    //
    //   delGen == NO: this means this segment does not have deletions yet
    //   delGen >= YES: this means this segment has deletions
    //
    return delGen != NO;
  }

  void advanceDelGen() {
    if (delGen == NO) {
      delGen = YES;
    } else {
      delGen++;
    }
    clearFilesCache();
  }

  void clearDelGen() {
    delGen = NO;
    clearFilesCache();
  }

  @Override
  public Object clone() {
    SegmentInfo si = new SegmentInfo(name, docCount, dir, isCompoundFile, segmentCodecs,
        fieldInfos == null ? null : (FieldInfos) fieldInfos.clone());
    si.docStoreOffset = docStoreOffset;
    si.docStoreSegment = docStoreSegment;
    si.docStoreIsCompoundFile = docStoreIsCompoundFile;
    si.delGen = delGen;
    si.delCount = delCount;
    si.diagnostics = new HashMap<String, String>(diagnostics);
    if (normGen != null) {
      si.normGen = new HashMap<Integer, Long>();
      for (Entry<Integer,Long> entry : normGen.entrySet()) {
        si.normGen.put(entry.getKey(), entry.getValue());
    }
    }
    si.hasProx = hasProx;
    si.hasVectors = hasVectors;
    si.version = version;
    return si;
  }

  public String getDelFileName() {
    if (delGen == NO) {
      // In this case we know there is no deletion filename
      // against this segment
      return null;
    } else {
      return IndexFileNames.fileNameFromGeneration(name, IndexFileNames.DELETES_EXTENSION, delGen);
    }
  }

  /**
   * Returns true if this field for this segment has saved a separate norms file (_<segment>_N.sX).
   *
   * @param fieldNumber the field index to check
   */
  public boolean hasSeparateNorms(int fieldNumber) {
    if (normGen == null) {
      return false;
  }

    Long gen = normGen.get(fieldNumber);
    return gen != null && gen.longValue() != NO;
  }

  /**
   * Returns true if any fields in this segment have separate norms.
   */
  public boolean hasSeparateNorms() {
    if (normGen == null) {
      return false;
    } else {
      for (long fieldNormGen : normGen.values()) {
        if (fieldNormGen >= YES) {
          return true;
        }
      }
    }

    return false;
  }

  void initNormGen() {
    if (normGen == null) { // normGen is null if this segments file hasn't had any norms set against it yet
      normGen = new HashMap<Integer, Long>();
    }
  }

  /**
   * Increment the generation count for the norms file for
   * this field.
   *
   * @param fieldIndex field whose norm file will be rewritten
   */
  void advanceNormGen(int fieldIndex) {
    Long gen = normGen.get(fieldIndex);
    if (gen == null || gen.longValue() == NO) {
      normGen.put(fieldIndex, new Long(YES));
    } else {
      normGen.put(fieldIndex, gen+1);
    }
    clearFilesCache();
  }

  /**
   * Get the file name for the norms file for this field.
   *
   * @param number field index
   */
  public String getNormFileName(int number) {
    if (hasSeparateNorms(number)) {
      return IndexFileNames.fileNameFromGeneration(name, "s" + number, normGen.get(number));
    } else {
      // single file for all norms
      return IndexFileNames.fileNameFromGeneration(name, IndexFileNames.NORMS_EXTENSION, WITHOUT_GEN);
    }
  }

  /**
   * Mark whether this segment is stored as a compound file.
   *
   * @param isCompoundFile true if this is a compound file;
   * else, false
   */
  void setUseCompoundFile(boolean isCompoundFile) {
    this.isCompoundFile = isCompoundFile;
    clearFilesCache();
  }

  /**
   * Returns true if this segment is stored as a compound
   * file; else, false.
   */
  public boolean getUseCompoundFile() {
    return isCompoundFile;
  }

  public int getDelCount() {
    return delCount;
  }

  void setDelCount(int delCount) {
    this.delCount = delCount;
    assert delCount <= docCount;
  }

  @Deprecated
  public int getDocStoreOffset() {
    return docStoreOffset;
  }

  @Deprecated
  public boolean getDocStoreIsCompoundFile() {
    return docStoreIsCompoundFile;
  }
<<<<<<< HEAD

  @Deprecated
  public void setDocStoreIsCompoundFile(boolean docStoreIsCompoundFile) {
    this.docStoreIsCompoundFile = docStoreIsCompoundFile;
    clearFiles();
=======
  
  void setDocStoreIsCompoundFile(boolean v) {
    docStoreIsCompoundFile = v;
    clearFilesCache();
>>>>>>> 26f104d3
  }

  @Deprecated
  void setDocStore(int offset, String segment, boolean isCompoundFile) {
    docStoreOffset = offset;
    docStoreSegment = segment;
    docStoreIsCompoundFile = isCompoundFile;
    clearFiles();
  }

  @Deprecated
  public String getDocStoreSegment() {
    return docStoreSegment;
  }

  @Deprecated
  void setDocStoreOffset(int offset) {
    docStoreOffset = offset;
    clearFilesCache();
  }

<<<<<<< HEAD
  @Deprecated
  public void setDocStoreSegment(String docStoreSegment) {
    this.docStoreSegment = docStoreSegment;
=======
  void setDocStore(int offset, String segment, boolean isCompoundFile) {        
    docStoreOffset = offset;
    docStoreSegment = segment;
    docStoreIsCompoundFile = isCompoundFile;
    clearFilesCache();
>>>>>>> 26f104d3
  }

  /** Save this segment's info. */
  public void write(IndexOutput output)
    throws IOException {
    assert delCount <= docCount: "delCount=" + delCount + " docCount=" + docCount + " segment=" + name;
    // Write the Lucene version that created this segment, since 3.1
    output.writeString(version);
    output.writeString(name);
    output.writeInt(docCount);
    output.writeLong(delGen);

    output.writeInt(docStoreOffset);
    if (docStoreOffset != -1) {
      output.writeString(docStoreSegment);
      output.writeByte((byte) (docStoreIsCompoundFile ? 1:0));
    }


    if (normGen == null) {
      output.writeInt(NO);
    } else {
      output.writeInt(normGen.size());
      for (Entry<Integer,Long> entry : normGen.entrySet()) {
        output.writeInt(entry.getKey());
        output.writeLong(entry.getValue());
      }
    }

    output.writeByte((byte) (isCompoundFile ? YES : NO));
    output.writeInt(delCount);
    output.writeByte((byte) hasProx);
    segmentCodecs.write(output);
    output.writeStringStringMap(diagnostics);
    output.writeByte((byte) hasVectors);
  }

  public boolean getHasProx() {
    return hasProx == CHECK_FIELDINFOS ?
        (fieldInfos == null ? true : fieldInfos.hasProx()) : hasProx == YES;
  }

  /** Can only be called once. */
  public void setSegmentCodecs(SegmentCodecs segmentCodecs) {
    assert this.segmentCodecs == null;
    if (segmentCodecs == null) {
      throw new IllegalArgumentException("segmentCodecs must be non-null");
    }
    this.segmentCodecs = segmentCodecs;
  }

  SegmentCodecs getSegmentCodecs() {
    return segmentCodecs;
  }

  private void addIfExists(Set<String> files, String fileName) throws IOException {
    if (dir.fileExists(fileName))
      files.add(fileName);
  }

  /*
   * Return all files referenced by this SegmentInfo.  The
   * returns List is a locally cached List so you should not
   * modify it.
   */

  public List<String> files() throws IOException {

    if (files != null) {
      // Already cached:
      return files;
    }

    Set<String> fileSet = new HashSet<String>();

    boolean useCompoundFile = getUseCompoundFile();

    if (useCompoundFile) {
      fileSet.add(IndexFileNames.segmentFileName(name, "", IndexFileNames.COMPOUND_FILE_EXTENSION));
    } else {
      for(String ext : IndexFileNames.NON_STORE_INDEX_EXTENSIONS) {
        addIfExists(fileSet, IndexFileNames.segmentFileName(name, "", ext));
      }
      segmentCodecs.files(dir, this, fileSet);
    }

    if (docStoreOffset != -1) {
      // We are sharing doc stores (stored fields, term
      // vectors) with other segments
      assert docStoreSegment != null;
      if (docStoreIsCompoundFile) {
        fileSet.add(IndexFileNames.segmentFileName(docStoreSegment, "", IndexFileNames.COMPOUND_FILE_STORE_EXTENSION));
      } else {
        fileSet.add(IndexFileNames.segmentFileName(docStoreSegment, "", IndexFileNames.FIELDS_INDEX_EXTENSION));
        fileSet.add(IndexFileNames.segmentFileName(docStoreSegment, "", IndexFileNames.FIELDS_EXTENSION));
        if (getHasVectors()) {
          fileSet.add(IndexFileNames.segmentFileName(docStoreSegment, "", IndexFileNames.VECTORS_INDEX_EXTENSION));
          fileSet.add(IndexFileNames.segmentFileName(docStoreSegment, "", IndexFileNames.VECTORS_DOCUMENTS_EXTENSION));
          fileSet.add(IndexFileNames.segmentFileName(docStoreSegment, "", IndexFileNames.VECTORS_FIELDS_EXTENSION));
        }
      }
    } else if (!useCompoundFile) {
      fileSet.add(IndexFileNames.segmentFileName(name, "", IndexFileNames.FIELDS_INDEX_EXTENSION));
      fileSet.add(IndexFileNames.segmentFileName(name, "", IndexFileNames.FIELDS_EXTENSION));
      if (getHasVectors()) {
        fileSet.add(IndexFileNames.segmentFileName(name, "", IndexFileNames.VECTORS_INDEX_EXTENSION));
        fileSet.add(IndexFileNames.segmentFileName(name, "", IndexFileNames.VECTORS_DOCUMENTS_EXTENSION));
        fileSet.add(IndexFileNames.segmentFileName(name, "", IndexFileNames.VECTORS_FIELDS_EXTENSION));
      }
    }

    String delFileName = IndexFileNames.fileNameFromGeneration(name, IndexFileNames.DELETES_EXTENSION, delGen);
    if (delFileName != null && (delGen >= YES || dir.fileExists(delFileName))) {
      fileSet.add(delFileName);
    }

    if (normGen != null) {
      for (Entry<Integer,Long> entry : normGen.entrySet()) {
        long gen = entry.getValue();
        if (gen >= YES) {
          // Definitely a separate norm file, with generation:
          fileSet.add(IndexFileNames.fileNameFromGeneration(name, IndexFileNames.SEPARATE_NORMS_EXTENSION + entry.getKey(), gen));
        }
      }
    }

    files = new ArrayList<String>(fileSet);

    return files;
  }

  /* Called whenever any change is made that affects which
   * files this segment has. */
  void clearFilesCache() {
    files = null;
    sizeInBytesNoStore = -1;
    sizeInBytesWithStore = -1;
  }

  /** {@inheritDoc} */
  @Override
  public String toString() {
    return toString(dir, 0);
  }

  /** Used for debugging.  Format may suddenly change.
   *
   *  <p>Current format looks like
   *  <code>_a(3.1):c45/4->_1</code>, which means the segment's
   *  name is <code>_a</code>; it was created with Lucene 3.1 (or
   *  '?' if it's unkown); it's using compound file
   *  format (would be <code>C</code> if not compound); it
   *  has 45 documents; it has 4 deletions (this part is
   *  left off when there are no deletions); it's using the
   *  shared doc stores named <code>_1</code> (this part is
   *  left off if doc stores are private).</p>
   */
  public String toString(Directory dir, int pendingDelCount) {

    StringBuilder s = new StringBuilder();
    s.append(name).append('(').append(version == null ? "?" : version).append(')').append(':');

    char cfs = getUseCompoundFile() ? 'c' : 'C';
    s.append(cfs);

    if (this.dir != dir) {
      s.append('x');
    }
    if (getHasVectors()) {
      s.append('v');
    }
    s.append(docCount);

    int delCount = getDelCount() + pendingDelCount;
    if (delCount != 0) {
      s.append('/').append(delCount);
    }

    if (docStoreOffset != -1) {
      s.append("->").append(docStoreSegment);
      if (docStoreIsCompoundFile) {
        s.append('c');
      } else {
        s.append('C');
      }
      s.append('+').append(docStoreOffset);
    }

    return s.toString();
  }

  /** We consider another SegmentInfo instance equal if it
   *  has the same dir and same name. */
  @Override
  public boolean equals(Object obj) {
    if (this == obj) return true;
    if (obj instanceof SegmentInfo) {
      final SegmentInfo other = (SegmentInfo) obj;
      return other.dir == dir && other.name.equals(name);
    } else {
      return false;
    }
  }

  @Override
  public int hashCode() {
    return dir.hashCode() + name.hashCode();
  }

  /**
   * Used by DefaultSegmentInfosReader to upgrade a 3.0 segment to record its
   * version is "3.0". This method can be removed when we're not required to
   * support 3x indexes anymore, e.g. in 5.0.
   * <p>
   * <b>NOTE:</b> this method is used for internal purposes only - you should
   * not modify the version of a SegmentInfo, or it may result in unexpected
   * exceptions thrown when you attempt to open the index.
   * 
   * @lucene.internal
   */
  public void setVersion(String version) {
    this.version = version;
  }
  
  /** Returns the version of the code which wrote the segment. */
  public String getVersion() {
    return version;
  }

  long getBufferedDeletesGen() {
    return bufferedDeletesGen;
  }

  void setBufferedDeletesGen(long v) {
    bufferedDeletesGen = v;
  }
}<|MERGE_RESOLUTION|>--- conflicted
+++ resolved
@@ -66,11 +66,7 @@
    * - NO says this field has no separate norms
    * >= YES says this field has separate norms with the specified generation
    */
-<<<<<<< HEAD
-  private long[] normGen;
-=======
   private Map<Integer,Long> normGen;
->>>>>>> 26f104d3
 
   private boolean isCompoundFile;
 
@@ -102,9 +98,9 @@
 
   private Map<String,String> diagnostics;
 
-  // Tracks the Lucene version this segment was created with, since 3.1. Null 
+  // Tracks the Lucene version this segment was created with, since 3.1. Null
   // indicates an older than 3.0 index, and it's used to detect a too old index.
-  // The format expected is "x.y" - "2.x" for pre-3.0 indexes (or null), and 
+  // The format expected is "x.y" - "2.x" for pre-3.0 indexes (or null), and
   // specific versions afterwards ("3.0", "3.1" etc.).
   // see Constants.LUCENE_MAIN_VERSION.
   private String version;
@@ -112,7 +108,7 @@
   // NOTE: only used in-RAM by IW to track buffered deletes;
   // this is never written to/read from the Directory
   private long bufferedDeletesGen;
-  
+
   public SegmentInfo(String name, int docCount, Directory dir, boolean isCompoundFile,
                      SegmentCodecs segmentCodecs, FieldInfos fieldInfos) {
     this.name = name;
@@ -230,13 +226,8 @@
     delCount = input.readInt();
     assert delCount <= docCount;
 
-<<<<<<< HEAD
-    hasProx = input.readByte() == YES;
-
-=======
     hasProx = input.readByte();
-    
->>>>>>> 26f104d3
+
     // System.out.println(Thread.currentThread().getName() + ": si.read hasProx=" + hasProx + " seg=" + name);
     segmentCodecs = new SegmentCodecs(codecs);
     if (format <= DefaultSegmentInfosWriter.FORMAT_4_0) {
@@ -487,18 +478,11 @@
   public boolean getDocStoreIsCompoundFile() {
     return docStoreIsCompoundFile;
   }
-<<<<<<< HEAD
 
   @Deprecated
   public void setDocStoreIsCompoundFile(boolean docStoreIsCompoundFile) {
     this.docStoreIsCompoundFile = docStoreIsCompoundFile;
-    clearFiles();
-=======
-  
-  void setDocStoreIsCompoundFile(boolean v) {
-    docStoreIsCompoundFile = v;
     clearFilesCache();
->>>>>>> 26f104d3
   }
 
   @Deprecated
@@ -506,7 +490,7 @@
     docStoreOffset = offset;
     docStoreSegment = segment;
     docStoreIsCompoundFile = isCompoundFile;
-    clearFiles();
+    clearFilesCache();
   }
 
   @Deprecated
@@ -520,17 +504,9 @@
     clearFilesCache();
   }
 
-<<<<<<< HEAD
   @Deprecated
   public void setDocStoreSegment(String docStoreSegment) {
     this.docStoreSegment = docStoreSegment;
-=======
-  void setDocStore(int offset, String segment, boolean isCompoundFile) {        
-    docStoreOffset = offset;
-    docStoreSegment = segment;
-    docStoreIsCompoundFile = isCompoundFile;
-    clearFilesCache();
->>>>>>> 26f104d3
   }
 
   /** Save this segment's info. */
@@ -748,13 +724,13 @@
    * <b>NOTE:</b> this method is used for internal purposes only - you should
    * not modify the version of a SegmentInfo, or it may result in unexpected
    * exceptions thrown when you attempt to open the index.
-   * 
+   *
    * @lucene.internal
    */
   public void setVersion(String version) {
     this.version = version;
   }
-  
+
   /** Returns the version of the code which wrote the segment. */
   public String getVersion() {
     return version;
