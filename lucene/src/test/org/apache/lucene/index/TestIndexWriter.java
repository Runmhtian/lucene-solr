package org.apache.lucene.index;

/**
 * Licensed to the Apache Software Foundation (ASF) under one or more
 * contributor license agreements.  See the NOTICE file distributed with
 * this work for additional information regarding copyright ownership.
 * The ASF licenses this file to You under the Apache License, Version 2.0
 * (the "License"); you may not use this file except in compliance with
 * the License.  You may obtain a copy of the License at
 *
 *     http://www.apache.org/licenses/LICENSE-2.0
 *
 * Unless required by applicable law or agreed to in writing, software
 * distributed under the License is distributed on an "AS IS" BASIS,
 * WITHOUT WARRANTIES OR CONDITIONS OF ANY KIND, either express or implied.
 * See the License for the specific language governing permissions and
 * limitations under the License.
 */

import java.io.ByteArrayOutputStream;
import java.io.File;
import java.io.IOException;
import java.io.PrintStream;
import java.io.StringReader;
import java.util.List;
import java.util.ArrayList;
import java.util.Arrays;
import java.util.Set;
import java.util.HashSet;
import java.util.HashMap;
import java.util.Iterator;
import java.util.Map;
import java.util.Random;
import java.util.Collections;
import java.util.concurrent.atomic.AtomicBoolean;

import org.apache.lucene.util.LuceneTestCase;
import org.apache.lucene.analysis.MockAnalyzer;
import org.apache.lucene.analysis.MockTokenizer;
import org.apache.lucene.analysis.TokenStream;
import org.apache.lucene.analysis.tokenattributes.CharTermAttribute;
import org.apache.lucene.analysis.tokenattributes.PositionIncrementAttribute;
import org.apache.lucene.document.Document;
import org.apache.lucene.document.Field;
import org.apache.lucene.document.Fieldable;
import org.apache.lucene.document.Field.Index;
import org.apache.lucene.document.Field.Store;
import org.apache.lucene.document.Field.TermVector;
import org.apache.lucene.index.IndexWriterConfig.OpenMode;
import org.apache.lucene.index.codecs.CodecProvider;
import org.apache.lucene.search.DocIdSetIterator;
import org.apache.lucene.search.TopDocs;
import org.apache.lucene.search.IndexSearcher;
import org.apache.lucene.search.PhraseQuery;
import org.apache.lucene.search.Query;
import org.apache.lucene.search.ScoreDoc;
import org.apache.lucene.search.TermQuery;
import org.apache.lucene.search.spans.SpanTermQuery;
import org.apache.lucene.store.AlreadyClosedException;
import org.apache.lucene.store.Directory;
import org.apache.lucene.store.IndexOutput;
import org.apache.lucene.store.Lock;
import org.apache.lucene.store.LockFactory;
import org.apache.lucene.store.NoLockFactory;
import org.apache.lucene.store.MockDirectoryWrapper;
import org.apache.lucene.store.RAMDirectory;
import org.apache.lucene.store.SingleInstanceLockFactory;
import org.apache.lucene.util.UnicodeUtil;
import org.apache.lucene.util._TestUtil;
import org.apache.lucene.util.ThreadInterruptedException;
import org.apache.lucene.util.BytesRef;

public class TestIndexWriter extends LuceneTestCase {

    public void testDocCount() throws IOException {
        Directory dir = newDirectory();

        IndexWriter writer = null;
        IndexReader reader = null;
        int i;

        long savedWriteLockTimeout = IndexWriterConfig.getDefaultWriteLockTimeout();
        try {
          IndexWriterConfig.setDefaultWriteLockTimeout(2000);
          assertEquals(2000, IndexWriterConfig.getDefaultWriteLockTimeout());
          writer  = new IndexWriter(dir, newIndexWriterConfig( TEST_VERSION_CURRENT, new MockAnalyzer()));
        } finally {
          IndexWriterConfig.setDefaultWriteLockTimeout(savedWriteLockTimeout);
        }

        // add 100 documents
        for (i = 0; i < 100; i++) {
            addDoc(writer);
        }
        assertEquals(100, writer.maxDoc());
        writer.close();

        // delete 40 documents
        reader = IndexReader.open(dir, false);
        for (i = 0; i < 40; i++) {
            reader.deleteDocument(i);
        }
        reader.close();

        reader = IndexReader.open(dir, true);
        assertEquals(60, reader.numDocs());
        reader.close();

        // optimize the index and check that the new doc count is correct
        writer = new IndexWriter(dir, newIndexWriterConfig( TEST_VERSION_CURRENT, new MockAnalyzer()));
        assertEquals(60, writer.numDocs());
        writer.optimize();
        assertEquals(60, writer.maxDoc());
        assertEquals(60, writer.numDocs());
        writer.close();

        // check that the index reader gives the same numbers.
        reader = IndexReader.open(dir, true);
        assertEquals(60, reader.maxDoc());
        assertEquals(60, reader.numDocs());
        reader.close();

        // make sure opening a new index for create over
        // this existing one works correctly:
        writer = new IndexWriter(dir, newIndexWriterConfig( TEST_VERSION_CURRENT, new MockAnalyzer()).setOpenMode(OpenMode.CREATE));
        assertEquals(0, writer.maxDoc());
        assertEquals(0, writer.numDocs());
        writer.close();
        dir.close();
    }

    private void addDoc(IndexWriter writer) throws IOException
    {
        Document doc = new Document();
        doc.add(newField("content", "aaa", Field.Store.NO, Field.Index.ANALYZED));
        writer.addDocument(doc);
    }

    private void addDocWithIndex(IndexWriter writer, int index) throws IOException
    {
        Document doc = new Document();
        doc.add(newField("content", "aaa " + index, Field.Store.YES, Field.Index.ANALYZED));
        doc.add(newField("id", "" + index, Field.Store.YES, Field.Index.ANALYZED));
        writer.addDocument(doc);
    }

                              

    public static void assertNoUnreferencedFiles(Directory dir, String message) throws IOException {
      String[] startFiles = dir.listAll();
      SegmentInfos infos = new SegmentInfos();
      infos.read(dir);
      new IndexWriter(dir, new IndexWriterConfig(TEST_VERSION_CURRENT, new MockAnalyzer())).rollback();
      String[] endFiles = dir.listAll();

      Arrays.sort(startFiles);
      Arrays.sort(endFiles);

      if (!Arrays.equals(startFiles, endFiles)) {
        fail(message + ": before delete:\n    " + arrayToString(startFiles) + "\n  after delete:\n    " + arrayToString(endFiles));
      }
    }

    public void testOptimizeMaxNumSegments() throws IOException {

      MockDirectoryWrapper dir = newDirectory();

      final Document doc = new Document();
      doc.add(newField("content", "aaa", Field.Store.YES, Field.Index.ANALYZED));

      for(int numDocs=38;numDocs<500;numDocs += 38) {
        LogDocMergePolicy ldmp = new LogDocMergePolicy();
        ldmp.setMinMergeDocs(1);
        ldmp.setMergeFactor(5);
        IndexWriter writer = new IndexWriter(dir, newIndexWriterConfig(
          TEST_VERSION_CURRENT, new MockAnalyzer())
          .setOpenMode(OpenMode.CREATE).setMaxBufferedDocs(2).setMergePolicy(
              ldmp));
        for(int j=0;j<numDocs;j++)
          writer.addDocument(doc);
        writer.close();

        SegmentInfos sis = new SegmentInfos();
        sis.read(dir);
        final int segCount = sis.size();

        ldmp = new LogDocMergePolicy();
        ldmp.setMergeFactor(5);
        writer = new IndexWriter(dir, newIndexWriterConfig( TEST_VERSION_CURRENT,
          new MockAnalyzer()).setMergePolicy(ldmp));
        writer.optimize(3);
        writer.close();

        sis = new SegmentInfos();
        sis.read(dir);
        final int optSegCount = sis.size();

        if (segCount < 3)
          assertEquals(segCount, optSegCount);
        else
          assertEquals(3, optSegCount);
      }
      dir.close();
    }

    public void testOptimizeMaxNumSegments2() throws IOException {
      MockDirectoryWrapper dir = newDirectory();

      final Document doc = new Document();
      doc.add(newField("content", "aaa", Field.Store.YES, Field.Index.ANALYZED));

      LogDocMergePolicy ldmp = new LogDocMergePolicy();
      ldmp.setMinMergeDocs(1);
      ldmp.setMergeFactor(4);
      IndexWriter writer = new IndexWriter(dir, newIndexWriterConfig(
        TEST_VERSION_CURRENT, new MockAnalyzer())
        .setMaxBufferedDocs(2).setMergePolicy(ldmp).setMergeScheduler(new ConcurrentMergeScheduler()));

      for(int iter=0;iter<10;iter++) {
        for(int i=0;i<19;i++)
          writer.addDocument(doc);

        writer.commit();
        writer.waitForMerges();
        writer.commit();

        SegmentInfos sis = new SegmentInfos();
        sis.read(dir);

        final int segCount = sis.size();

        writer.optimize(7);
        writer.commit();
        writer.waitForMerges();

        sis = new SegmentInfos();
        sis.read(dir);
        final int optSegCount = sis.size();

        if (segCount < 7)
          assertEquals(segCount, optSegCount);
        else
          assertEquals(7, optSegCount);
      }
      writer.close();
      dir.close();
    }

    /**
     * Make sure optimize doesn't use any more than 1X
     * starting index size as its temporary free space
     * required.
     */
    public void testOptimizeTempSpaceUsage() throws IOException {

      MockDirectoryWrapper dir = newDirectory();
      IndexWriter writer  = new IndexWriter(dir, newIndexWriterConfig( TEST_VERSION_CURRENT, new MockAnalyzer()).setMaxBufferedDocs(10).setMergePolicy(newLogMergePolicy()));
      if (VERBOSE) {
        System.out.println("TEST: config1=" + writer.getConfig());
      }
      
      for(int j=0;j<500;j++) {
        addDocWithIndex(writer, j);
      }
      final int termIndexInterval = writer.getConfig().getTermIndexInterval();
      // force one extra segment w/ different doc store so
      // we see the doc stores get merged
      writer.commit();
      addDocWithIndex(writer, 500);
      writer.close();

      if (VERBOSE) {
        System.out.println("TEST: start disk usage");
      }
      long startDiskUsage = 0;
      String[] files = dir.listAll();
      for(int i=0;i<files.length;i++) {
        startDiskUsage += dir.fileLength(files[i]);
        if (VERBOSE) {
          System.out.println(files[i] + ": " + dir.fileLength(files[i]));
        }
      }

      dir.resetMaxUsedSizeInBytes();
      dir.setTrackDiskUsage(true);

      // Import to use same term index interval else a
      // smaller one here could increase the disk usage and
      // cause a false failure:
      writer = new IndexWriter(dir, newIndexWriterConfig( TEST_VERSION_CURRENT, new MockAnalyzer()).setOpenMode(OpenMode.APPEND).setTermIndexInterval(termIndexInterval));
      writer.setInfoStream(VERBOSE ? System.out : null);
      writer.optimize();
      writer.close();
      long maxDiskUsage = dir.getMaxUsedSizeInBytes();
      assertTrue("optimize used too much temporary space: starting usage was " + startDiskUsage + " bytes; max temp usage was " + maxDiskUsage + " but should have been " + (4*startDiskUsage) + " (= 4X starting usage)",
                 maxDiskUsage <= 4*startDiskUsage);
      dir.close();
    }

    static String arrayToString(String[] l) {
      String s = "";
      for(int i=0;i<l.length;i++) {
        if (i > 0) {
          s += "\n    ";
        }
        s += l[i];
      }
      return s;
    }

    // Make sure we can open an index for create even when a
    // reader holds it open (this fails pre lock-less
    // commits on windows):
    public void testCreateWithReader() throws IOException {
      Directory dir = newDirectory();

      // add one document & close writer
      IndexWriter writer = new IndexWriter(dir, newIndexWriterConfig( TEST_VERSION_CURRENT, new MockAnalyzer()));
      addDoc(writer);
      writer.close();

      // now open reader:
      IndexReader reader = IndexReader.open(dir, true);
      assertEquals("should be one document", reader.numDocs(), 1);

      // now open index for create:
      writer = new IndexWriter(dir, newIndexWriterConfig( TEST_VERSION_CURRENT, new MockAnalyzer()).setOpenMode(OpenMode.CREATE));
      assertEquals("should be zero documents", writer.maxDoc(), 0);
      addDoc(writer);
      writer.close();

      assertEquals("should be one document", reader.numDocs(), 1);
      IndexReader reader2 = IndexReader.open(dir, true);
      assertEquals("should be one document", reader2.numDocs(), 1);
      reader.close();
      reader2.close();
      
      dir.close();
    }

    public void testChangesAfterClose() throws IOException {
        Directory dir = newDirectory();

        IndexWriter writer = null;

        writer  = new IndexWriter(dir, newIndexWriterConfig( TEST_VERSION_CURRENT, new MockAnalyzer()));
        addDoc(writer);

        // close
        writer.close();
        try {
          addDoc(writer);
          fail("did not hit AlreadyClosedException");
        } catch (AlreadyClosedException e) {
          // expected
        }
        dir.close();
    }

    /*
     * Simple test for "commit on close": open writer then
     * add a bunch of docs, making sure reader does not see
     * these docs until writer is closed.
     */
    public void testCommitOnClose() throws IOException {
        Directory dir = newDirectory();      
        IndexWriter writer = new IndexWriter(dir, newIndexWriterConfig( TEST_VERSION_CURRENT, new MockAnalyzer()));
        for (int i = 0; i < 14; i++) {
          addDoc(writer);
        }
        writer.close();

        Term searchTerm = new Term("content", "aaa");        
        IndexSearcher searcher = new IndexSearcher(dir, false);
        ScoreDoc[] hits = searcher.search(new TermQuery(searchTerm), null, 1000).scoreDocs;
        assertEquals("first number of hits", 14, hits.length);
        searcher.close();

        IndexReader reader = IndexReader.open(dir, true);

        writer = new IndexWriter(dir, newIndexWriterConfig( TEST_VERSION_CURRENT, new MockAnalyzer()));
        for(int i=0;i<3;i++) {
          for(int j=0;j<11;j++) {
            addDoc(writer);
          }
          searcher = new IndexSearcher(dir, false);
          hits = searcher.search(new TermQuery(searchTerm), null, 1000).scoreDocs;
          assertEquals("reader incorrectly sees changes from writer", 14, hits.length);
          searcher.close();
          assertTrue("reader should have still been current", reader.isCurrent());
        }

        // Now, close the writer:
        writer.close();
        assertFalse("reader should not be current now", reader.isCurrent());

        searcher = new IndexSearcher(dir, false);
        hits = searcher.search(new TermQuery(searchTerm), null, 1000).scoreDocs;
        assertEquals("reader did not see changes after writer was closed", 47, hits.length);
        searcher.close();
        reader.close();
        dir.close();
    }

    /*
     * Simple test for "commit on close": open writer, then
     * add a bunch of docs, making sure reader does not see
     * them until writer has closed.  Then instead of
     * closing the writer, call abort and verify reader sees
     * nothing was added.  Then verify we can open the index
     * and add docs to it.
     */
    public void testCommitOnCloseAbort() throws IOException {
      MockDirectoryWrapper dir = newDirectory();      
      IndexWriter writer = new IndexWriter(dir, newIndexWriterConfig( TEST_VERSION_CURRENT, new MockAnalyzer()).setMaxBufferedDocs(10));
      for (int i = 0; i < 14; i++) {
        addDoc(writer);
      }
      writer.close();

      Term searchTerm = new Term("content", "aaa");        
      IndexSearcher searcher = new IndexSearcher(dir, false);
      ScoreDoc[] hits = searcher.search(new TermQuery(searchTerm), null, 1000).scoreDocs;
      assertEquals("first number of hits", 14, hits.length);
      searcher.close();

      writer = new IndexWriter(dir, newIndexWriterConfig( TEST_VERSION_CURRENT, new MockAnalyzer())
        .setOpenMode(OpenMode.APPEND).setMaxBufferedDocs(10));
      for(int j=0;j<17;j++) {
        addDoc(writer);
      }
      // Delete all docs:
      writer.deleteDocuments(searchTerm);

      searcher = new IndexSearcher(dir, false);
      hits = searcher.search(new TermQuery(searchTerm), null, 1000).scoreDocs;
      assertEquals("reader incorrectly sees changes from writer", 14, hits.length);
      searcher.close();

      // Now, close the writer:
      writer.rollback();

      assertNoUnreferencedFiles(dir, "unreferenced files remain after rollback()");

      searcher = new IndexSearcher(dir, false);
      hits = searcher.search(new TermQuery(searchTerm), null, 1000).scoreDocs;
      assertEquals("saw changes after writer.abort", 14, hits.length);
      searcher.close();
          
      // Now make sure we can re-open the index, add docs,
      // and all is good:
      writer = new IndexWriter(dir, newIndexWriterConfig( TEST_VERSION_CURRENT, new MockAnalyzer())
        .setOpenMode(OpenMode.APPEND).setMaxBufferedDocs(10));

      // On abort, writer in fact may write to the same
      // segments_N file:
      dir.setPreventDoubleWrite(false);

      for(int i=0;i<12;i++) {
        for(int j=0;j<17;j++) {
          addDoc(writer);
        }
        searcher = new IndexSearcher(dir, false);
        hits = searcher.search(new TermQuery(searchTerm), null, 1000).scoreDocs;
        assertEquals("reader incorrectly sees changes from writer", 14, hits.length);
        searcher.close();
      }

      writer.close();
      searcher = new IndexSearcher(dir, false);
      hits = searcher.search(new TermQuery(searchTerm), null, 1000).scoreDocs;
      assertEquals("didn't see changes after close", 218, hits.length);
      searcher.close();

      dir.close();
    }

    /*
     * Verify that a writer with "commit on close" indeed
     * cleans up the temp segments created after opening
     * that are not referenced by the starting segments
     * file.  We check this by using MockDirectoryWrapper to
     * measure max temp disk space used.
     */
    public void testCommitOnCloseDiskUsage() throws IOException {
      MockDirectoryWrapper dir = newDirectory();      
      IndexWriter writer  = new IndexWriter(
          dir,
          newIndexWriterConfig( TEST_VERSION_CURRENT, new MockAnalyzer()).
              setMaxBufferedDocs(10).
              setReaderPooling(false).
              setMergePolicy(newLogMergePolicy(10))
      );
      for(int j=0;j<30;j++) {
        addDocWithIndex(writer, j);
      }
      writer.close();
      dir.resetMaxUsedSizeInBytes();

      dir.setTrackDiskUsage(true);
      long startDiskUsage = dir.getMaxUsedSizeInBytes();
      writer = new IndexWriter(
          dir,
          newIndexWriterConfig( TEST_VERSION_CURRENT, new MockAnalyzer())
              .setOpenMode(OpenMode.APPEND).
              setMaxBufferedDocs(10).
              setMergeScheduler(new SerialMergeScheduler()).
              setReaderPooling(false).
              setMergePolicy(newLogMergePolicy(10))

      );
      for(int j=0;j<1470;j++) {
        addDocWithIndex(writer, j);
      }
      long midDiskUsage = dir.getMaxUsedSizeInBytes();
      dir.resetMaxUsedSizeInBytes();
      writer.optimize();
      writer.close();

      IndexReader.open(dir, true).close();

      long endDiskUsage = dir.getMaxUsedSizeInBytes();

      // Ending index is 50X as large as starting index; due
      // to 3X disk usage normally we allow 150X max
      // transient usage.  If something is wrong w/ deleter
      // and it doesn't delete intermediate segments then it
      // will exceed this 150X:
      // System.out.println("start " + startDiskUsage + "; mid " + midDiskUsage + ";end " + endDiskUsage);
      assertTrue("writer used too much space while adding documents: mid=" + midDiskUsage + " start=" + startDiskUsage + " end=" + endDiskUsage + " max=" + (startDiskUsage*150),
                 midDiskUsage < 150*startDiskUsage);
      assertTrue("writer used too much space after close: endDiskUsage=" + endDiskUsage + " startDiskUsage=" + startDiskUsage + " max=" + (startDiskUsage*150),
                 endDiskUsage < 150*startDiskUsage);
      dir.close();
    }


    /*
     * Verify that calling optimize when writer is open for
     * "commit on close" works correctly both for rollback()
     * and close().
     */
    public void testCommitOnCloseOptimize() throws IOException {
      MockDirectoryWrapper dir = newDirectory();  
      // Must disable throwing exc on double-write: this
      // test uses IW.rollback which easily results in
      // writing to same file more than once
      dir.setPreventDoubleWrite(false);
      IndexWriter writer = new IndexWriter(
          dir,
          newIndexWriterConfig(TEST_VERSION_CURRENT, new MockAnalyzer()).
              setMaxBufferedDocs(10).
              setMergePolicy(newLogMergePolicy(10))
      );
      for(int j=0;j<17;j++) {
        addDocWithIndex(writer, j);
      }
      writer.close();

      writer  = new IndexWriter(dir, newIndexWriterConfig( TEST_VERSION_CURRENT, new MockAnalyzer()).setOpenMode(OpenMode.APPEND));
      writer.optimize();

      if (VERBOSE) {
        writer.setInfoStream(System.out);
      }

      // Open a reader before closing (commiting) the writer:
      IndexReader reader = IndexReader.open(dir, true);

      // Reader should see index as unoptimized at this
      // point:
      assertFalse("Reader incorrectly sees that the index is optimized", reader.isOptimized());
      reader.close();

      // Abort the writer:
      writer.rollback();
      assertNoUnreferencedFiles(dir, "aborted writer after optimize");

      // Open a reader after aborting writer:
      reader = IndexReader.open(dir, true);

      // Reader should still see index as unoptimized:
      assertFalse("Reader incorrectly sees that the index is optimized", reader.isOptimized());
      reader.close();

      if (VERBOSE) {
        System.out.println("TEST: do real optimize");
      }
      writer = new IndexWriter(dir, newIndexWriterConfig( TEST_VERSION_CURRENT, new MockAnalyzer()).setOpenMode(OpenMode.APPEND));
      if (VERBOSE) {
        writer.setInfoStream(System.out);
      }
      writer.optimize();
      writer.close();

      if (VERBOSE) {
        System.out.println("TEST: writer closed");
      }
      assertNoUnreferencedFiles(dir, "aborted writer after optimize");

      // Open a reader after aborting writer:
      reader = IndexReader.open(dir, true);

      // Reader should still see index as unoptimized:
      assertTrue("Reader incorrectly sees that the index is unoptimized", reader.isOptimized());
      reader.close();
      dir.close();
    }

    public void testIndexNoDocuments() throws IOException {
      MockDirectoryWrapper dir = newDirectory();      
      IndexWriter writer  = new IndexWriter(dir, newIndexWriterConfig( TEST_VERSION_CURRENT, new MockAnalyzer()));
      writer.commit();
      writer.close();

      IndexReader reader = IndexReader.open(dir, true);
      assertEquals(0, reader.maxDoc());
      assertEquals(0, reader.numDocs());
      reader.close();

      writer  = new IndexWriter(dir, newIndexWriterConfig( TEST_VERSION_CURRENT, new MockAnalyzer()).setOpenMode(OpenMode.APPEND));
      writer.commit();
      writer.close();

      reader = IndexReader.open(dir, true);
      assertEquals(0, reader.maxDoc());
      assertEquals(0, reader.numDocs());
      reader.close();
      dir.close();
    }

    public void testManyFields() throws IOException {
      MockDirectoryWrapper dir = newDirectory();      
      IndexWriter writer  = new IndexWriter(dir, newIndexWriterConfig( TEST_VERSION_CURRENT, new MockAnalyzer()).setMaxBufferedDocs(10));
      for(int j=0;j<100;j++) {
        Document doc = new Document();
        doc.add(newField("a"+j, "aaa" + j, Field.Store.YES, Field.Index.ANALYZED));
        doc.add(newField("b"+j, "aaa" + j, Field.Store.YES, Field.Index.ANALYZED));
        doc.add(newField("c"+j, "aaa" + j, Field.Store.YES, Field.Index.ANALYZED));
        doc.add(newField("d"+j, "aaa", Field.Store.YES, Field.Index.ANALYZED));
        doc.add(newField("e"+j, "aaa", Field.Store.YES, Field.Index.ANALYZED));
        doc.add(newField("f"+j, "aaa", Field.Store.YES, Field.Index.ANALYZED));
        writer.addDocument(doc);
      }
      writer.close();

      IndexReader reader = IndexReader.open(dir, true);
      assertEquals(100, reader.maxDoc());
      assertEquals(100, reader.numDocs());
      for(int j=0;j<100;j++) {
        assertEquals(1, reader.docFreq(new Term("a"+j, "aaa"+j)));
        assertEquals(1, reader.docFreq(new Term("b"+j, "aaa"+j)));
        assertEquals(1, reader.docFreq(new Term("c"+j, "aaa"+j)));
        assertEquals(1, reader.docFreq(new Term("d"+j, "aaa")));
        assertEquals(1, reader.docFreq(new Term("e"+j, "aaa")));
        assertEquals(1, reader.docFreq(new Term("f"+j, "aaa")));
      }
      reader.close();
      dir.close();
    }

    public void testSmallRAMBuffer() throws IOException {
      MockDirectoryWrapper dir = newDirectory();      
      IndexWriter writer  = new IndexWriter(
          dir,
          newIndexWriterConfig( TEST_VERSION_CURRENT, new MockAnalyzer()).
              setRAMBufferSizeMB(0.000001).
              setMergePolicy(newLogMergePolicy(10))
      );
      int lastNumFile = dir.listAll().length;
      for(int j=0;j<9;j++) {
        Document doc = new Document();
        doc.add(newField("field", "aaa" + j, Field.Store.YES, Field.Index.ANALYZED));
        writer.addDocument(doc);
        int numFile = dir.listAll().length;
        // Verify that with a tiny RAM buffer we see new
        // segment after every doc
        assertTrue(numFile > lastNumFile);
        lastNumFile = numFile;
      }
      writer.close();
      dir.close();
    }

    public void testDiverseDocs() throws IOException {
      MockDirectoryWrapper dir = newDirectory();      
      IndexWriter writer  = new IndexWriter(dir, newIndexWriterConfig( TEST_VERSION_CURRENT, new MockAnalyzer()).setRAMBufferSizeMB(0.5));
      for(int i=0;i<3;i++) {
        // First, docs where every term is unique (heavy on
        // Posting instances)
        for(int j=0;j<100;j++) {
          Document doc = new Document();
          for(int k=0;k<100;k++) {
            doc.add(newField("field", Integer.toString(random.nextInt()), Field.Store.YES, Field.Index.ANALYZED));
          }
          writer.addDocument(doc);
        }

        // Next, many single term docs where only one term
        // occurs (heavy on byte blocks)
        for(int j=0;j<100;j++) {
          Document doc = new Document();
          doc.add(newField("field", "aaa aaa aaa aaa aaa aaa aaa aaa aaa aaa", Field.Store.YES, Field.Index.ANALYZED));
          writer.addDocument(doc);
        }

        // Next, many single term docs where only one term
        // occurs but the terms are very long (heavy on
        // char[] arrays)
        for(int j=0;j<100;j++) {
          StringBuilder b = new StringBuilder();
          String x = Integer.toString(j) + ".";
          for(int k=0;k<1000;k++)
            b.append(x);
          String longTerm = b.toString();

          Document doc = new Document();
          doc.add(newField("field", longTerm, Field.Store.YES, Field.Index.ANALYZED));
          writer.addDocument(doc);
        }
      }
      writer.close();

      IndexSearcher searcher = new IndexSearcher(dir, false);
      ScoreDoc[] hits = searcher.search(new TermQuery(new Term("field", "aaa")), null, 1000).scoreDocs;
      assertEquals(300, hits.length);
      searcher.close();

      dir.close();
    }

    public void testEnablingNorms() throws IOException {
      MockDirectoryWrapper dir = newDirectory();      
      IndexWriter writer  = new IndexWriter(dir, newIndexWriterConfig( TEST_VERSION_CURRENT, new MockAnalyzer()).setMaxBufferedDocs(10));
      // Enable norms for only 1 doc, pre flush
      for(int j=0;j<10;j++) {
        Document doc = new Document();
        Field f = newField("field", "aaa", Field.Store.YES, Field.Index.ANALYZED); 
        if (j != 8) {
          f.setOmitNorms(true);
        }
        doc.add(f);
        writer.addDocument(doc);
      }
      writer.close();

      Term searchTerm = new Term("field", "aaa");

      IndexSearcher searcher = new IndexSearcher(dir, false);
      ScoreDoc[] hits = searcher.search(new TermQuery(searchTerm), null, 1000).scoreDocs;
      assertEquals(10, hits.length);
      searcher.close();

      writer = new IndexWriter(dir, newIndexWriterConfig( TEST_VERSION_CURRENT, new MockAnalyzer())
        .setOpenMode(OpenMode.CREATE).setMaxBufferedDocs(10));
      // Enable norms for only 1 doc, post flush
      for(int j=0;j<27;j++) {
        Document doc = new Document();
        Field f = newField("field", "aaa", Field.Store.YES, Field.Index.ANALYZED); 
        if (j != 26) {
          f.setOmitNorms(true);
        }
        doc.add(f);
        writer.addDocument(doc);
      }
      writer.close();
      searcher = new IndexSearcher(dir, false);
      hits = searcher.search(new TermQuery(searchTerm), null, 1000).scoreDocs;
      assertEquals(27, hits.length);
      searcher.close();

      IndexReader reader = IndexReader.open(dir, true);
      reader.close();

      dir.close();
    }

    public void testHighFreqTerm() throws IOException {
      MockDirectoryWrapper dir = newDirectory();      
      IndexWriter writer = new IndexWriter(dir, newIndexWriterConfig(
          TEST_VERSION_CURRENT, new MockAnalyzer()).setRAMBufferSizeMB(0.01));
      // Massive doc that has 128 K a's
      StringBuilder b = new StringBuilder(1024*1024);
      for(int i=0;i<4096;i++) {
        b.append(" a a a a a a a a");
        b.append(" a a a a a a a a");
        b.append(" a a a a a a a a");
        b.append(" a a a a a a a a");
      }
      Document doc = new Document();
      doc.add(newField("field", b.toString(), Field.Store.YES, Field.Index.ANALYZED, Field.TermVector.WITH_POSITIONS_OFFSETS));
      writer.addDocument(doc);
      writer.close();

      IndexReader reader = IndexReader.open(dir, true);
      assertEquals(1, reader.maxDoc());
      assertEquals(1, reader.numDocs());
      Term t = new Term("field", "a");
      assertEquals(1, reader.docFreq(t));
      DocsEnum td = MultiFields.getTermDocsEnum(reader,
                                                MultiFields.getDeletedDocs(reader),
                                                "field",
                                                new BytesRef("a"));
      td.nextDoc();
      assertEquals(128*1024, td.freq());
      reader.close();
      dir.close();
    }

    // Make sure that a Directory implementation that does
    // not use LockFactory at all (ie overrides makeLock and
    // implements its own private locking) works OK.  This
    // was raised on java-dev as loss of backwards
    // compatibility.
    public void testNullLockFactory() throws IOException {

      final class MyRAMDirectory extends MockDirectoryWrapper {
        private LockFactory myLockFactory;
        MyRAMDirectory(Directory delegate) {
          super(random, delegate);
          lockFactory = null;
          myLockFactory = new SingleInstanceLockFactory();
        }
        @Override
        public Lock makeLock(String name) {
          return myLockFactory.makeLock(name);
        }
      }
      
      Directory dir = new MyRAMDirectory(new RAMDirectory());
      IndexWriter writer = new IndexWriter(dir, newIndexWriterConfig(
        TEST_VERSION_CURRENT, new MockAnalyzer()));
      for (int i = 0; i < 100; i++) {
        addDoc(writer);
      }
      writer.close();
      Term searchTerm = new Term("content", "aaa");        
      IndexSearcher searcher = new IndexSearcher(dir, false);
      ScoreDoc[] hits = searcher.search(new TermQuery(searchTerm), null, 1000).scoreDocs;
      assertEquals("did not get right number of hits", 100, hits.length);
      searcher.close();

      writer = new IndexWriter(dir, newIndexWriterConfig( TEST_VERSION_CURRENT, new MockAnalyzer())
        .setOpenMode(OpenMode.CREATE));
      writer.close();
      searcher.close();
      dir.close();
    }

    public void testFlushWithNoMerging() throws IOException {
      Directory dir = newDirectory();
      IndexWriter writer = new IndexWriter(
          dir,
          newIndexWriterConfig(TEST_VERSION_CURRENT, new MockAnalyzer()).
              setMaxBufferedDocs(2).
              setMergePolicy(newLogMergePolicy(10))
      );
      Document doc = new Document();
      doc.add(newField("field", "aaa", Store.YES, Index.ANALYZED, TermVector.WITH_POSITIONS_OFFSETS));
      for(int i=0;i<19;i++)
        writer.addDocument(doc);
      writer.flush(false, true);
      writer.close();
      SegmentInfos sis = new SegmentInfos();
      sis.read(dir);
      // Since we flushed w/o allowing merging we should now
      // have 10 segments
      assertEquals(10, sis.size());
      dir.close();
    }

    // Make sure we can flush segment w/ norms, then add
    // empty doc (no norms) and flush
    public void testEmptyDocAfterFlushingRealDoc() throws IOException {
      Directory dir = newDirectory();
      IndexWriter writer  = new IndexWriter(dir, newIndexWriterConfig( TEST_VERSION_CURRENT, new MockAnalyzer()));
      writer.setInfoStream(VERBOSE ? System.out : null);
      Document doc = new Document();
      doc.add(newField("field", "aaa", Field.Store.YES, Field.Index.ANALYZED, Field.TermVector.WITH_POSITIONS_OFFSETS));
      writer.addDocument(doc);
      writer.commit();
      if (VERBOSE) {
        System.out.println("\nTEST: now add empty doc");
      }
      writer.addDocument(new Document());
      writer.close();
      _TestUtil.checkIndex(dir);
      IndexReader reader = IndexReader.open(dir, true);
      assertEquals(2, reader.numDocs());
      reader.close();
      dir.close();
    }

    // Test calling optimize(false) whereby optimize is kicked
    // off but we don't wait for it to finish (but
    // writer.close()) does wait
    public void testBackgroundOptimize() throws IOException {

      Directory dir = newDirectory();
      for(int pass=0;pass<2;pass++) {
        IndexWriter writer = new IndexWriter(
            dir,
            newIndexWriterConfig(TEST_VERSION_CURRENT, new MockAnalyzer()).
                setOpenMode(OpenMode.CREATE).
                setMaxBufferedDocs(2).
                setMergePolicy(newLogMergePolicy(101))
        );
        Document doc = new Document();
        doc.add(newField("field", "aaa", Store.YES, Index.ANALYZED, TermVector.WITH_POSITIONS_OFFSETS));
        for(int i=0;i<200;i++)
          writer.addDocument(doc);
        writer.optimize(false);

        if (0 == pass) {
          writer.close();
          IndexReader reader = IndexReader.open(dir, true);
          assertTrue(reader.isOptimized());
          reader.close();
        } else {
          // Get another segment to flush so we can verify it is
          // NOT included in the optimization
          writer.addDocument(doc);
          writer.addDocument(doc);
          writer.close();

          IndexReader reader = IndexReader.open(dir, true);
          assertTrue(!reader.isOptimized());
          reader.close();

          SegmentInfos infos = new SegmentInfos();
          infos.read(dir);
          assertEquals(2, infos.size());
        }
      }      

      dir.close();
    }

  /**
   * Test that no NullPointerException will be raised,
   * when adding one document with a single, empty field
   * and term vectors enabled.
   * @throws IOException
   *
   */
  public void testBadSegment() throws IOException {
    Directory dir = newDirectory();
    IndexWriter iw = new IndexWriter(dir, newIndexWriterConfig(
        TEST_VERSION_CURRENT, new MockAnalyzer()));
    
    Document document = new Document();
    document.add(newField("tvtest", "", Store.NO, Index.ANALYZED, TermVector.YES));
    iw.addDocument(document);
    iw.close();
    dir.close();
  }

  // LUCENE-1036
  public void testMaxThreadPriority() throws IOException {
    int pri = Thread.currentThread().getPriority();
    try {
      Directory dir = newDirectory();
      IndexWriterConfig conf = newIndexWriterConfig(
          TEST_VERSION_CURRENT, new MockAnalyzer())
        .setMaxBufferedDocs(2).setMergePolicy(newLogMergePolicy());
      ((LogMergePolicy) conf.getMergePolicy()).setMergeFactor(2);
      IndexWriter iw = new IndexWriter(dir, conf);
      Document document = new Document();
      document.add(newField("tvtest", "a b c", Field.Store.NO, Field.Index.ANALYZED,
                             Field.TermVector.YES));
      Thread.currentThread().setPriority(Thread.MAX_PRIORITY);
      for(int i=0;i<4;i++)
        iw.addDocument(document);
      iw.close();
      dir.close();
    } finally {
      Thread.currentThread().setPriority(pri);
    }
  }

  // Just intercepts all merges & verifies that we are never
  // merging a segment with >= 20 (maxMergeDocs) docs
  private class MyMergeScheduler extends MergeScheduler {
    @Override
    synchronized public void merge(IndexWriter writer)
      throws CorruptIndexException, IOException {

      while(true) {
        MergePolicy.OneMerge merge = writer.getNextMerge();
        if (merge == null)
          break;
        for(int i=0;i<merge.segments.size();i++)
          assert merge.segments.info(i).docCount < 20;
        writer.merge(merge);
      }
    }

    @Override
    public void close() {}
  }

  // LUCENE-1013
  public void testSetMaxMergeDocs() throws IOException {
    Directory dir = newDirectory();
    IndexWriterConfig conf = newIndexWriterConfig(
        TEST_VERSION_CURRENT, new MockAnalyzer())
      .setMergeScheduler(new MyMergeScheduler()).setMaxBufferedDocs(2).setMergePolicy(newLogMergePolicy());
    LogMergePolicy lmp = (LogMergePolicy) conf.getMergePolicy();
    lmp.setMaxMergeDocs(20);
    lmp.setMergeFactor(2);
    IndexWriter iw = new IndexWriter(dir, conf);
    Document document = new Document();
    document.add(newField("tvtest", "a b c", Field.Store.NO, Field.Index.ANALYZED,
                           Field.TermVector.YES));
    for(int i=0;i<177;i++)
      iw.addDocument(document);
    iw.close();
    dir.close();
  }



  public void testVariableSchema() throws Exception {
    Directory dir = newDirectory();
    int delID = 0;
    for(int i=0;i<20;i++) {
      if (VERBOSE) {
        System.out.println("TEST: iter=" + i);
      }
      IndexWriter writer = new IndexWriter(dir, newIndexWriterConfig( TEST_VERSION_CURRENT, new MockAnalyzer()).setMaxBufferedDocs(2).setMergePolicy(newLogMergePolicy()));
      writer.setInfoStream(VERBOSE ? System.out : null);
      //LogMergePolicy lmp = (LogMergePolicy) writer.getConfig().getMergePolicy();
      //lmp.setMergeFactor(2);
      //lmp.setUseCompoundFile(false);
      Document doc = new Document();
      String contents = "aa bb cc dd ee ff gg hh ii jj kk";

      if (i == 7) {
        // Add empty docs here
        doc.add(newField("content3", "", Field.Store.NO,
                          Field.Index.ANALYZED));
      } else {
        Field.Store storeVal;
        if (i%2 == 0) {
          doc.add(newField("content4", contents, Field.Store.YES,
                            Field.Index.ANALYZED));
          storeVal = Field.Store.YES;
        } else
          storeVal = Field.Store.NO;
        doc.add(newField("content1", contents, storeVal,
                          Field.Index.ANALYZED));
        doc.add(newField("content3", "", Field.Store.YES,
                          Field.Index.ANALYZED));
        doc.add(newField("content5", "", storeVal,
                          Field.Index.ANALYZED));
      }

      for(int j=0;j<4;j++)
        writer.addDocument(doc);

      writer.close();
      IndexReader reader = IndexReader.open(dir, false);
      reader.deleteDocument(delID++);
      reader.close();

      if (0 == i % 4) {
        writer = new IndexWriter(dir, newIndexWriterConfig( TEST_VERSION_CURRENT, new MockAnalyzer()));
        //LogMergePolicy lmp2 = (LogMergePolicy) writer.getConfig().getMergePolicy();
        //lmp2.setUseCompoundFile(false);
        writer.optimize();
        writer.close();
      }
    }
    dir.close();
  }

  public void testNoWaitClose() throws Throwable {
    Directory directory = newDirectory();

    final Document doc = new Document();
    Field idField = newField("id", "", Field.Store.YES, Field.Index.NOT_ANALYZED);
    doc.add(idField);

    for(int pass=0;pass<2;pass++) {
      if (VERBOSE) {
        System.out.println("TEST: pass=" + pass);
      }

      IndexWriter writer = new IndexWriter(
          directory,
          newIndexWriterConfig(TEST_VERSION_CURRENT, new MockAnalyzer()).
              setOpenMode(OpenMode.CREATE).
              setMaxBufferedDocs(2).
              setMergePolicy(newLogMergePolicy())
      );
      writer.setInfoStream(VERBOSE ? System.out : null);

      for(int iter=0;iter<10;iter++) {
        if (VERBOSE) {
          System.out.println("TEST: iter=" + iter);
        }
        for(int j=0;j<199;j++) {
          idField.setValue(Integer.toString(iter*201+j));
          writer.addDocument(doc);
        }

        int delID = iter*199;
        for(int j=0;j<20;j++) {
          writer.deleteDocuments(new Term("id", Integer.toString(delID)));
          delID += 5;
        }

        // Force a bunch of merge threads to kick off so we
        // stress out aborting them on close:
        ((LogMergePolicy) writer.getConfig().getMergePolicy()).setMergeFactor(2);

        final IndexWriter finalWriter = writer;
        final ArrayList<Throwable> failure = new ArrayList<Throwable>();
        Thread t1 = new Thread() {
            @Override
            public void run() {
              boolean done = false;
              while(!done) {
                for(int i=0;i<100;i++) {
                  try {
                    finalWriter.addDocument(doc);
                  } catch (AlreadyClosedException e) {
                    done = true;
                    break;
                  } catch (NullPointerException e) {
                    done = true;
                    break;
                  } catch (Throwable e) {
                    e.printStackTrace(System.out);
                    failure.add(e);
                    done = true;
                    break;
                  }
                }
                Thread.yield();
              }

            }
          };

        if (failure.size() > 0) {
          throw failure.get(0);
        }

        t1.start();

        writer.close(false);
        t1.join();

        // Make sure reader can read
        IndexReader reader = IndexReader.open(directory, true);
        reader.close();

        // Reopen
        writer = new IndexWriter(directory, newIndexWriterConfig( TEST_VERSION_CURRENT, new MockAnalyzer()).setOpenMode(OpenMode.APPEND).setMergePolicy(newLogMergePolicy()));
        writer.setInfoStream(VERBOSE ? System.out : null);
      }
      writer.close();
    }

    directory.close();
  }


  // LUCENE-1084: test unlimited field length
  public void testUnlimitedMaxFieldLength() throws IOException {
    Directory dir = newDirectory();

    IndexWriter writer = new IndexWriter(dir, newIndexWriterConfig( TEST_VERSION_CURRENT, new MockAnalyzer()));

    Document doc = new Document();
    StringBuilder b = new StringBuilder();
    for(int i=0;i<10000;i++)
      b.append(" a");
    b.append(" x");
    doc.add(newField("field", b.toString(), Field.Store.NO, Field.Index.ANALYZED));
    writer.addDocument(doc);
    writer.close();

    IndexReader reader = IndexReader.open(dir, true);
    Term t = new Term("field", "x");
    assertEquals(1, reader.docFreq(t));
    reader.close();
    dir.close();
  }

  // LUCENE-1044: test writer.commit() when ac=false
  public void testForceCommit() throws IOException {
    Directory dir = newDirectory();

    IndexWriter writer = new IndexWriter(
        dir,
        newIndexWriterConfig(TEST_VERSION_CURRENT, new MockAnalyzer()).
            setMaxBufferedDocs(2).
            setMergePolicy(newLogMergePolicy(5))
    );
    writer.commit();
    
    for (int i = 0; i < 23; i++)
      addDoc(writer);

    IndexReader reader = IndexReader.open(dir, true);
    assertEquals(0, reader.numDocs());
    writer.commit();
    IndexReader reader2 = reader.reopen();
    assertEquals(0, reader.numDocs());
    assertEquals(23, reader2.numDocs());
    reader.close();

    for (int i = 0; i < 17; i++)
      addDoc(writer);
    assertEquals(23, reader2.numDocs());
    reader2.close();
    reader = IndexReader.open(dir, true);
    assertEquals(23, reader.numDocs());
    reader.close();
    writer.commit();

    reader = IndexReader.open(dir, true);
    assertEquals(40, reader.numDocs());
    reader.close();
    writer.close();
    dir.close();
  }
  
  // LUCENE-325: test expungeDeletes, when 2 singular merges
  // are required
  public void testExpungeDeletes() throws IOException {
    Directory dir = newDirectory();
    IndexWriter writer = new IndexWriter(dir, newIndexWriterConfig( 
        TEST_VERSION_CURRENT, new MockAnalyzer())
        .setMaxBufferedDocs(2).setRAMBufferSizeMB(
                                                  IndexWriterConfig.DISABLE_AUTO_FLUSH));
    writer.setInfoStream(VERBOSE ? System.out : null);
    Document document = new Document();

    document = new Document();
    Field storedField = newField("stored", "stored", Field.Store.YES,
                                  Field.Index.NO);
    document.add(storedField);
    Field termVectorField = newField("termVector", "termVector",
                                      Field.Store.NO, Field.Index.NOT_ANALYZED,
                                      Field.TermVector.WITH_POSITIONS_OFFSETS);
    document.add(termVectorField);
    for(int i=0;i<10;i++)
      writer.addDocument(document);
    writer.close();

    IndexReader ir = IndexReader.open(dir, false);
    assertEquals(10, ir.maxDoc());
    assertEquals(10, ir.numDocs());
    ir.deleteDocument(0);
    ir.deleteDocument(7);
    assertEquals(8, ir.numDocs());
    ir.close();

    writer = new IndexWriter(dir, newIndexWriterConfig( TEST_VERSION_CURRENT, new MockAnalyzer()).setMergePolicy(newLogMergePolicy()));
    assertEquals(8, writer.numDocs());
    assertEquals(10, writer.maxDoc());
    writer.expungeDeletes();
    assertEquals(8, writer.numDocs());
    writer.close();
    ir = IndexReader.open(dir, true);
    assertEquals(8, ir.maxDoc());
    assertEquals(8, ir.numDocs());
    ir.close();
    dir.close();
  }

  // LUCENE-325: test expungeDeletes, when many adjacent merges are required
  public void testExpungeDeletes2() throws IOException {
    Directory dir = newDirectory();
    IndexWriter writer = new IndexWriter(
        dir,
        newIndexWriterConfig(TEST_VERSION_CURRENT, new MockAnalyzer()).
            setMaxBufferedDocs(2).
            setRAMBufferSizeMB(IndexWriterConfig.DISABLE_AUTO_FLUSH).
            setMergePolicy(newLogMergePolicy(50))
    );

    Document document = new Document();

    document = new Document();
    Field storedField = newField("stored", "stored", Store.YES,
                                  Index.NO);
    document.add(storedField);
    Field termVectorField = newField("termVector", "termVector",
                                      Store.NO, Index.NOT_ANALYZED,
                                      TermVector.WITH_POSITIONS_OFFSETS);
    document.add(termVectorField);
    for(int i=0;i<98;i++)
      writer.addDocument(document);
    writer.close();

    IndexReader ir = IndexReader.open(dir, false);
    assertEquals(98, ir.maxDoc());
    assertEquals(98, ir.numDocs());
    for(int i=0;i<98;i+=2)
      ir.deleteDocument(i);
    assertEquals(49, ir.numDocs());
    ir.close();

    writer = new IndexWriter(
        dir,
        newIndexWriterConfig(TEST_VERSION_CURRENT, new MockAnalyzer()).
            setMergePolicy(newLogMergePolicy(3))
    );
    assertEquals(49, writer.numDocs());
    writer.expungeDeletes();
    writer.close();
    ir = IndexReader.open(dir, true);
    assertEquals(49, ir.maxDoc());
    assertEquals(49, ir.numDocs());
    ir.close();
    dir.close();
  }

  // LUCENE-325: test expungeDeletes without waiting, when
  // many adjacent merges are required
  public void testExpungeDeletes3() throws IOException {
    Directory dir = newDirectory();
    IndexWriter writer = new IndexWriter(
        dir,
        newIndexWriterConfig(TEST_VERSION_CURRENT, new MockAnalyzer()).
            setMaxBufferedDocs(2).
            setRAMBufferSizeMB(IndexWriterConfig.DISABLE_AUTO_FLUSH).
            setMergePolicy(newLogMergePolicy(50))
    );

    Document document = new Document();

    document = new Document();
    Field storedField = newField("stored", "stored", Field.Store.YES,
                                  Field.Index.NO);
    document.add(storedField);
    Field termVectorField = newField("termVector", "termVector",
                                      Field.Store.NO, Field.Index.NOT_ANALYZED,
                                      Field.TermVector.WITH_POSITIONS_OFFSETS);
    document.add(termVectorField);
    for(int i=0;i<98;i++)
      writer.addDocument(document);
    writer.close();

    IndexReader ir = IndexReader.open(dir, false);
    assertEquals(98, ir.maxDoc());
    assertEquals(98, ir.numDocs());
    for(int i=0;i<98;i+=2)
      ir.deleteDocument(i);
    assertEquals(49, ir.numDocs());
    ir.close();

    writer = new IndexWriter(
        dir,
        newIndexWriterConfig( TEST_VERSION_CURRENT, new MockAnalyzer()).
            setMergePolicy(newLogMergePolicy(3))
    );
    writer.expungeDeletes(false);
    writer.close();
    ir = IndexReader.open(dir, true);
    assertEquals(49, ir.maxDoc());
    assertEquals(49, ir.numDocs());
    ir.close();
    dir.close();
  }

  // LUCENE-1179
  public void testEmptyFieldName() throws IOException {
    Directory dir = newDirectory();
    IndexWriter writer = new IndexWriter(dir, newIndexWriterConfig( TEST_VERSION_CURRENT, new MockAnalyzer()));
    Document doc = new Document();
    doc.add(newField("", "a b c", Field.Store.NO, Field.Index.ANALYZED));
    writer.addDocument(doc);
    writer.close();
    dir.close();
  }



  private static final class MockIndexWriter extends IndexWriter {

    public MockIndexWriter(Directory dir, IndexWriterConfig conf) throws IOException {
      super(dir, conf);
    }

    boolean afterWasCalled;
    boolean beforeWasCalled;

    @Override
    public void doAfterFlush() {
      afterWasCalled = true;
    }
    
    @Override
    protected void doBeforeFlush() throws IOException {
      beforeWasCalled = true;
    }
  }
  

  // LUCENE-1222
  public void testDoBeforeAfterFlush() throws IOException {
    Directory dir = newDirectory();
    MockIndexWriter w = new MockIndexWriter(dir, newIndexWriterConfig( TEST_VERSION_CURRENT, new MockAnalyzer()));
    Document doc = new Document();
    doc.add(newField("field", "a field", Field.Store.YES,
                      Field.Index.ANALYZED));
    w.addDocument(doc);
    w.commit();
    assertTrue(w.beforeWasCalled);
    assertTrue(w.afterWasCalled);
    w.beforeWasCalled = false;
    w.afterWasCalled = false;
    w.deleteDocuments(new Term("field", "field"));
    w.commit();
    assertTrue(w.beforeWasCalled);
    assertTrue(w.afterWasCalled);
    w.close();

    IndexReader ir = IndexReader.open(dir, true);
    assertEquals(0, ir.numDocs());
    ir.close();

    dir.close();
  }


  
  final String[] utf8Data = new String[] {
    // unpaired low surrogate
    "ab\udc17cd", "ab\ufffdcd",
    "\udc17abcd", "\ufffdabcd",
    "\udc17", "\ufffd",
    "ab\udc17\udc17cd", "ab\ufffd\ufffdcd",
    "\udc17\udc17abcd", "\ufffd\ufffdabcd",
    "\udc17\udc17", "\ufffd\ufffd",

    // unpaired high surrogate
    "ab\ud917cd", "ab\ufffdcd",
    "\ud917abcd", "\ufffdabcd",
    "\ud917", "\ufffd",
    "ab\ud917\ud917cd", "ab\ufffd\ufffdcd",
    "\ud917\ud917abcd", "\ufffd\ufffdabcd",
    "\ud917\ud917", "\ufffd\ufffd",

    // backwards surrogates
    "ab\udc17\ud917cd", "ab\ufffd\ufffdcd",
    "\udc17\ud917abcd", "\ufffd\ufffdabcd",
    "\udc17\ud917", "\ufffd\ufffd",
    "ab\udc17\ud917\udc17\ud917cd", "ab\ufffd\ud917\udc17\ufffdcd",
    "\udc17\ud917\udc17\ud917abcd", "\ufffd\ud917\udc17\ufffdabcd",
    "\udc17\ud917\udc17\ud917", "\ufffd\ud917\udc17\ufffd"
  };

  // LUCENE-510
  public void testInvalidUTF16() throws Throwable {
    Directory dir = newDirectory();
    IndexWriter w = new IndexWriter(dir, newIndexWriterConfig( TEST_VERSION_CURRENT, new MockAnalyzer()));
    Document doc = new Document();

    final int count = utf8Data.length/2;
    for(int i=0;i<count;i++)
      doc.add(newField("f" + i, utf8Data[2*i], Field.Store.YES, Field.Index.ANALYZED));
    w.addDocument(doc);
    w.close();

    IndexReader ir = IndexReader.open(dir, true);
    Document doc2 = ir.document(0);
    for(int i=0;i<count;i++) {
      assertEquals("field " + i + " was not indexed correctly", 1, ir.docFreq(new Term("f"+i, utf8Data[2*i+1])));
      assertEquals("field " + i + " is incorrect", utf8Data[2*i+1], doc2.getField("f"+i).stringValue());
    }
    ir.close();
    dir.close();
  }

  // LUCENE-510
  public void testAllUnicodeChars() throws Throwable {

    BytesRef utf8 = new BytesRef(10);
    UnicodeUtil.UTF16Result utf16 = new UnicodeUtil.UTF16Result();
    char[] chars = new char[2];
    for(int ch=0;ch<0x0010FFFF;ch++) {

      if (ch == 0xd800)
        // Skip invalid code points
        ch = 0xe000;

      int len = 0;
      if (ch <= 0xffff) {
        chars[len++] = (char) ch;
      } else {
        chars[len++] = (char) (((ch-0x0010000) >> 10) + UnicodeUtil.UNI_SUR_HIGH_START);
        chars[len++] = (char) (((ch-0x0010000) & 0x3FFL) + UnicodeUtil.UNI_SUR_LOW_START);
      }

      UnicodeUtil.UTF16toUTF8(chars, 0, len, utf8);
      
      String s1 = new String(chars, 0, len);
      String s2 = new String(utf8.bytes, 0, utf8.length, "UTF-8");
      assertEquals("codepoint " + ch, s1, s2);

      UnicodeUtil.UTF8toUTF16(utf8.bytes, 0, utf8.length, utf16);
      assertEquals("codepoint " + ch, s1, new String(utf16.result, 0, utf16.length));

      byte[] b = s1.getBytes("UTF-8");
      assertEquals(utf8.length, b.length);
      for(int j=0;j<utf8.length;j++)
        assertEquals(utf8.bytes[j], b[j]);
    }
  }

  private int nextInt(int lim) {
    return random.nextInt(lim);
  }

  private int nextInt(int start, int end) {
    return start + nextInt(end-start);
  }

  private boolean fillUnicode(char[] buffer, char[] expected, int offset, int count) {
    final int len = offset + count;
    boolean hasIllegal = false;

    if (offset > 0 && buffer[offset] >= 0xdc00 && buffer[offset] < 0xe000)
      // Don't start in the middle of a valid surrogate pair
      offset--;

    for(int i=offset;i<len;i++) {
      int t = nextInt(6);
      if (0 == t && i < len-1) {
        // Make a surrogate pair
        // High surrogate
        expected[i] = buffer[i++] = (char) nextInt(0xd800, 0xdc00);
        // Low surrogate
        expected[i] = buffer[i] = (char) nextInt(0xdc00, 0xe000);
      } else if (t <= 1)
        expected[i] = buffer[i] = (char) nextInt(0x80);
      else if (2 == t)
        expected[i] = buffer[i] = (char) nextInt(0x80, 0x800);
      else if (3 == t)
        expected[i] = buffer[i] = (char) nextInt(0x800, 0xd800);
      else if (4 == t)
        expected[i] = buffer[i] = (char) nextInt(0xe000, 0xffff);
      else if (5 == t && i < len-1) {
        // Illegal unpaired surrogate
        if (nextInt(10) == 7) {
          if (random.nextBoolean())
            buffer[i] = (char) nextInt(0xd800, 0xdc00);
          else
            buffer[i] = (char) nextInt(0xdc00, 0xe000);
          expected[i++] = 0xfffd;
          expected[i] = buffer[i] = (char) nextInt(0x800, 0xd800);
          hasIllegal = true;
        } else 
          expected[i] = buffer[i] = (char) nextInt(0x800, 0xd800);
      } else {
        expected[i] = buffer[i] = ' ';
      }
    }

    return hasIllegal;
  }

  // LUCENE-510
  public void testRandomUnicodeStrings() throws Throwable {
    char[] buffer = new char[20];
    char[] expected = new char[20];

    BytesRef utf8 = new BytesRef(20);
    UnicodeUtil.UTF16Result utf16 = new UnicodeUtil.UTF16Result();

    int num = 100000 * RANDOM_MULTIPLIER;
    for (int iter = 0; iter < num; iter++) {
      boolean hasIllegal = fillUnicode(buffer, expected, 0, 20);

      UnicodeUtil.UTF16toUTF8(buffer, 0, 20, utf8);
      if (!hasIllegal) {
        byte[] b = new String(buffer, 0, 20).getBytes("UTF-8");
        assertEquals(b.length, utf8.length);
        for(int i=0;i<b.length;i++)
          assertEquals(b[i], utf8.bytes[i]);
      }

      UnicodeUtil.UTF8toUTF16(utf8.bytes, 0, utf8.length, utf16);
      assertEquals(utf16.length, 20);
      for(int i=0;i<20;i++)
        assertEquals(expected[i], utf16.result[i]);
    }
  }

  // LUCENE-510
  public void testIncrementalUnicodeStrings() throws Throwable {
    char[] buffer = new char[20];
    char[] expected = new char[20];

    BytesRef utf8 = new BytesRef(new byte[20]);
    UnicodeUtil.UTF16Result utf16 = new UnicodeUtil.UTF16Result();
    UnicodeUtil.UTF16Result utf16a = new UnicodeUtil.UTF16Result();

    boolean hasIllegal = false;
    byte[] last = new byte[60];

    int num = 100000 * RANDOM_MULTIPLIER;
    for (int iter = 0; iter < num; iter++) {

      final int prefix;

      if (iter == 0 || hasIllegal)
        prefix = 0;
      else
        prefix = nextInt(20);

      hasIllegal = fillUnicode(buffer, expected, prefix, 20-prefix);

      UnicodeUtil.UTF16toUTF8(buffer, 0, 20, utf8);
      if (!hasIllegal) {
        byte[] b = new String(buffer, 0, 20).getBytes("UTF-8");
        assertEquals(b.length, utf8.length);
        for(int i=0;i<b.length;i++)
          assertEquals(b[i], utf8.bytes[i]);
      }

      int bytePrefix = 20;
      if (iter == 0 || hasIllegal)
        bytePrefix = 0;
      else
        for(int i=0;i<20;i++)
          if (last[i] != utf8.bytes[i]) {
            bytePrefix = i;
            break;
          }
      System.arraycopy(utf8.bytes, 0, last, 0, utf8.length);

      UnicodeUtil.UTF8toUTF16(utf8.bytes, bytePrefix, utf8.length-bytePrefix, utf16);
      assertEquals(20, utf16.length);
      for(int i=0;i<20;i++)
        assertEquals(expected[i], utf16.result[i]);

      UnicodeUtil.UTF8toUTF16(utf8.bytes, 0, utf8.length, utf16a);
      assertEquals(20, utf16a.length);
      for(int i=0;i<20;i++)
        assertEquals(expected[i], utf16a.result[i]);
    }
  }

  // LUCENE-1255
  public void testNegativePositions() throws Throwable {
    final TokenStream tokens = new TokenStream() {
      final CharTermAttribute termAtt = addAttribute(CharTermAttribute.class);
      final PositionIncrementAttribute posIncrAtt = addAttribute(PositionIncrementAttribute.class);
      
      final Iterator<String> terms = Arrays.asList("a","b","c").iterator();
      boolean first = true;
      
      @Override
      public boolean incrementToken() {
        if (!terms.hasNext()) return false;
        clearAttributes();
        termAtt.append(terms.next());
        posIncrAtt.setPositionIncrement(first ? 0 : 1);
        first = false;
        return true;
      }
    };

    Directory dir = newDirectory();
    IndexWriter w = new IndexWriter(dir, newIndexWriterConfig( TEST_VERSION_CURRENT, new MockAnalyzer()));
    Document doc = new Document();
    doc.add(new Field("field", tokens));
    w.addDocument(doc);
    w.commit();

    IndexSearcher s = new IndexSearcher(dir, false);
    PhraseQuery pq = new PhraseQuery();
    pq.add(new Term("field", "a"));
    pq.add(new Term("field", "b"));
    pq.add(new Term("field", "c"));
    ScoreDoc[] hits = s.search(pq, null, 1000).scoreDocs;
    assertEquals(1, hits.length);

    Query q = new SpanTermQuery(new Term("field", "a"));
    hits = s.search(q, null, 1000).scoreDocs;
    assertEquals(1, hits.length);

    DocsAndPositionsEnum tps = MultiFields.getTermPositionsEnum(s.getIndexReader(),
                                                                MultiFields.getDeletedDocs(s.getIndexReader()),
                                                                "field",
                                                                new BytesRef("a"));

    assertTrue(tps.nextDoc() != DocIdSetIterator.NO_MORE_DOCS);
    assertEquals(1, tps.freq());
    assertEquals(0, tps.nextPosition());
    w.close();

    _TestUtil.checkIndex(dir);
    s.close();
    dir.close();
  }

  // LUCENE-1274: test writer.prepareCommit()
  public void testPrepareCommit() throws IOException {
    Directory dir = newDirectory();

    IndexWriter writer = new IndexWriter(
        dir,
        newIndexWriterConfig(TEST_VERSION_CURRENT, new MockAnalyzer()).
            setMaxBufferedDocs(2).
            setMergePolicy(newLogMergePolicy(5))
    );
    writer.commit();
    
    for (int i = 0; i < 23; i++)
      addDoc(writer);

    IndexReader reader = IndexReader.open(dir, true);
    assertEquals(0, reader.numDocs());

    writer.prepareCommit();

    IndexReader reader2 = IndexReader.open(dir, true);
    assertEquals(0, reader2.numDocs());

    writer.commit();

    IndexReader reader3 = reader.reopen();
    assertEquals(0, reader.numDocs());
    assertEquals(0, reader2.numDocs());
    assertEquals(23, reader3.numDocs());
    reader.close();
    reader2.close();

    for (int i = 0; i < 17; i++)
      addDoc(writer);

    assertEquals(23, reader3.numDocs());
    reader3.close();
    reader = IndexReader.open(dir, true);
    assertEquals(23, reader.numDocs());
    reader.close();

    writer.prepareCommit();

    reader = IndexReader.open(dir, true);
    assertEquals(23, reader.numDocs());
    reader.close();

    writer.commit();
    reader = IndexReader.open(dir, true);
    assertEquals(40, reader.numDocs());
    reader.close();
    writer.close();
    dir.close();
  }

  // LUCENE-1274: test writer.prepareCommit()
  public void testPrepareCommitRollback() throws IOException {
    MockDirectoryWrapper dir = newDirectory();
    dir.setPreventDoubleWrite(false);

    IndexWriter writer = new IndexWriter(
        dir,
        newIndexWriterConfig(TEST_VERSION_CURRENT, new MockAnalyzer()).
            setMaxBufferedDocs(2).
            setMergePolicy(newLogMergePolicy(5))
    );
    writer.commit();
    
    for (int i = 0; i < 23; i++)
      addDoc(writer);

    IndexReader reader = IndexReader.open(dir, true);
    assertEquals(0, reader.numDocs());

    writer.prepareCommit();

    IndexReader reader2 = IndexReader.open(dir, true);
    assertEquals(0, reader2.numDocs());

    writer.rollback();

    IndexReader reader3 = reader.reopen();
    assertEquals(0, reader.numDocs());
    assertEquals(0, reader2.numDocs());
    assertEquals(0, reader3.numDocs());
    reader.close();
    reader2.close();

    writer = new IndexWriter(dir, newIndexWriterConfig( TEST_VERSION_CURRENT, new MockAnalyzer()));
    for (int i = 0; i < 17; i++)
      addDoc(writer);

    assertEquals(0, reader3.numDocs());
    reader3.close();
    reader = IndexReader.open(dir, true);
    assertEquals(0, reader.numDocs());
    reader.close();

    writer.prepareCommit();

    reader = IndexReader.open(dir, true);
    assertEquals(0, reader.numDocs());
    reader.close();

    writer.commit();
    reader = IndexReader.open(dir, true);
    assertEquals(17, reader.numDocs());
    reader.close();
    writer.close();
    dir.close();
  }

  // LUCENE-1274
  public void testPrepareCommitNoChanges() throws IOException {
    Directory dir = newDirectory();

    IndexWriter writer = new IndexWriter(dir, newIndexWriterConfig( TEST_VERSION_CURRENT, new MockAnalyzer()));
    writer.prepareCommit();
    writer.commit();
    writer.close();

    IndexReader reader = IndexReader.open(dir, true);
    assertEquals(0, reader.numDocs());
    reader.close();
    dir.close();
  }

  // LUCENE-1219
  public void testBinaryFieldOffsetLength() throws IOException {
    Directory dir = newDirectory();
    IndexWriter w = new IndexWriter(dir, newIndexWriterConfig( TEST_VERSION_CURRENT, new MockAnalyzer()));
    byte[] b = new byte[50];
    for(int i=0;i<50;i++)
      b[i] = (byte) (i+77);
    
    Document doc = new Document();
    Field f = new Field("binary", b, 10, 17);
    byte[] bx = f.getBinaryValue();
    assertTrue(bx != null);
    assertEquals(50, bx.length);
    assertEquals(10, f.getBinaryOffset());
    assertEquals(17, f.getBinaryLength());
    doc.add(f);
    w.addDocument(doc);
    w.close();

    IndexReader ir = IndexReader.open(dir, true);
    doc = ir.document(0);
    f = doc.getField("binary");
    b = f.getBinaryValue();
    assertTrue(b != null);
    assertEquals(17, b.length, 17);
    assertEquals(87, b[0]);
    ir.close();
    dir.close();
  }

  // LUCENE-1382
  public void testCommitUserData() throws IOException {
    Directory dir = newDirectory();
    IndexWriter w = new IndexWriter(dir, newIndexWriterConfig( TEST_VERSION_CURRENT, new MockAnalyzer()).setMaxBufferedDocs(2));
    for(int j=0;j<17;j++)
      addDoc(w);
    w.close();

    assertEquals(0, IndexReader.getCommitUserData(dir).size());

    IndexReader r = IndexReader.open(dir, true);
    // commit(Map) never called for this index
    assertEquals(0, r.getCommitUserData().size());
    r.close();
      
    w = new IndexWriter(dir, newIndexWriterConfig( TEST_VERSION_CURRENT, new MockAnalyzer()).setMaxBufferedDocs(2));
    for(int j=0;j<17;j++)
      addDoc(w);
    Map<String,String> data = new HashMap<String,String>();
    data.put("label", "test1");
    w.commit(data);
    w.close();
      
    assertEquals("test1", IndexReader.getCommitUserData(dir).get("label"));

    r = IndexReader.open(dir, true);
    assertEquals("test1", r.getCommitUserData().get("label"));
    r.close();

    w = new IndexWriter(dir, newIndexWriterConfig( TEST_VERSION_CURRENT, new MockAnalyzer()));
    w.optimize();
    w.close();

    assertEquals("test1", IndexReader.getCommitUserData(dir).get("label"));
      
    dir.close();
  }


  // LUCENE-2529
  public void testPositionIncrementGapEmptyField() throws Exception {
    Directory dir = newDirectory();
    MockAnalyzer analyzer = new MockAnalyzer();
    analyzer.setPositionIncrementGap( 100 );
    IndexWriter w = new IndexWriter(dir, newIndexWriterConfig( 
        TEST_VERSION_CURRENT, analyzer));
    Document doc = new Document();
    Field f = newField("field", "", Field.Store.NO,
                        Field.Index.ANALYZED, Field.TermVector.WITH_POSITIONS);
    Field f2 = newField("field", "crunch man", Field.Store.NO,
        Field.Index.ANALYZED, Field.TermVector.WITH_POSITIONS);
    doc.add(f);
    doc.add(f2);
    w.addDocument(doc);
    w.close();

    IndexReader r = IndexReader.open(dir, true);
    TermPositionVector tpv = ((TermPositionVector) r.getTermFreqVector(0, "field"));
    int[] poss = tpv.getTermPositions(0);
    assertEquals(1, poss.length);
    assertEquals(100, poss[0]);
    poss = tpv.getTermPositions(1);
    assertEquals(1, poss.length);
    assertEquals(101, poss[0]);
    r.close();
    dir.close();
  }


  // LUCENE-1468 -- make sure opening an IndexWriter with
  // create=true does not remove non-index files
  
  public void testOtherFiles() throws Throwable {
    Directory dir = newDirectory();
    try {
      // Create my own random file:
      IndexOutput out = dir.createOutput("myrandomfile");
      out.writeByte((byte) 42);
      out.close();

      new IndexWriter(dir, newIndexWriterConfig( TEST_VERSION_CURRENT, new MockAnalyzer())).close();

      assertTrue(dir.fileExists("myrandomfile"));
    } finally {
      dir.close();
    }
  }

  public void testDeadlock() throws Exception {
    Directory dir = newDirectory();
    IndexWriter writer = new IndexWriter(dir, newIndexWriterConfig( TEST_VERSION_CURRENT, new MockAnalyzer()).setMaxBufferedDocs(2));
    Document doc = new Document();
    doc.add(newField("content", "aaa bbb ccc ddd eee fff ggg hhh iii", Field.Store.YES,
                      Field.Index.ANALYZED, Field.TermVector.WITH_POSITIONS_OFFSETS));
    writer.addDocument(doc);
    writer.addDocument(doc);
    writer.addDocument(doc);
    writer.commit();
    // index has 2 segments

    Directory dir2 = newDirectory();
    IndexWriter writer2 = new IndexWriter(dir2, newIndexWriterConfig( TEST_VERSION_CURRENT, new MockAnalyzer()));
    writer2.addDocument(doc);
    writer2.close();

    IndexReader r1 = IndexReader.open(dir2, true);
    IndexReader r2 = (IndexReader) r1.clone();
    writer.addIndexes(r1, r2);
    writer.close();

    IndexReader r3 = IndexReader.open(dir, true);
    assertEquals(5, r3.numDocs());
    r3.close();

    r1.close();
    r2.close();

    dir2.close();
    dir.close();
  }

  private class IndexerThreadInterrupt extends Thread {
    volatile boolean failed;
    volatile boolean finish;

    volatile boolean allowInterrupt = false;

    @Override
    public void run() {
      // LUCENE-2239: won't work with NIOFS/MMAP
      Directory dir = new MockDirectoryWrapper(random, new RAMDirectory()); 
      IndexWriter w = null;
      while(!finish) {
        try {

          while(true) {
            if (w != null) {
              w.close();
            }
            IndexWriterConfig conf = newIndexWriterConfig( 
                                                          TEST_VERSION_CURRENT, new MockAnalyzer()).setMaxBufferedDocs(2);
            w = new IndexWriter(dir, conf);

            Document doc = new Document();
            doc.add(newField("field", "some text contents", Field.Store.YES, Field.Index.ANALYZED));
            for(int i=0;i<100;i++) {
              w.addDocument(doc);
              if (i%10 == 0) {
                w.commit();
              }
            }
            w.close();
            _TestUtil.checkIndex(dir);
            IndexReader.open(dir, true).close();

            // Strangely, if we interrupt a thread before
            // all classes are loaded, the class loader
            // seems to do scary things with the interrupt
            // status.  In java 1.5, it'll throw an
            // incorrect ClassNotFoundException.  In java
            // 1.6, it'll silently clear the interrupt.
            // So, on first iteration through here we
            // don't open ourselves up for interrupts
            // until we've done the above loop.
            allowInterrupt = true;
          }
        } catch (ThreadInterruptedException re) {
          Throwable e = re.getCause();
          assertTrue(e instanceof InterruptedException);
          if (finish) {
            break;
          }
        } catch (Throwable t) {
          System.out.println("FAILED; unexpected exception");
          t.printStackTrace(System.out);
          failed = true;
          break;
        }
      }

      if (!failed) {
        // clear interrupt state:
        Thread.interrupted();
        try {
          w.rollback();
        } catch (IOException ioe) {
          throw new RuntimeException(ioe);
        }

        try {
          _TestUtil.checkIndex(dir);
        } catch (Exception e) {
          failed = true;
          System.out.println("CheckIndex FAILED: unexpected exception");
          e.printStackTrace(System.out);
        }
        try {
          IndexReader r = IndexReader.open(dir, true);
          //System.out.println("doc count=" + r.numDocs());
          r.close();
        } catch (Exception e) {
          failed = true;
          System.out.println("IndexReader.open FAILED: unexpected exception");
          e.printStackTrace(System.out);
        }
      }
      try { 
        dir.close();
      } catch (IOException e) { 
        throw new RuntimeException(e); 
      }
    }
  }

  public void testThreadInterruptDeadlock() throws Exception {
    IndexerThreadInterrupt t = new IndexerThreadInterrupt();
    t.setDaemon(true);
    t.start();

    // Force class loader to load ThreadInterruptedException
    // up front... else we can see a false failure if 2nd
    // interrupt arrives while class loader is trying to
    // init this class (in servicing a first interrupt):
    assertTrue(new ThreadInterruptedException(new InterruptedException()).getCause() instanceof InterruptedException);
    
    // issue 100 interrupts to child thread
    int i = 0;
    while(i < 100) {
      Thread.sleep(10);
      if (t.allowInterrupt) {
        i++;
        t.interrupt();
      }
      if (!t.isAlive()) {
        break;
      }
    }
    t.finish = true;
    t.join();
    assertFalse(t.failed);
  }


  public void testIndexStoreCombos() throws Exception {
    Directory dir = newDirectory();
    IndexWriter w = new IndexWriter(dir, newIndexWriterConfig( TEST_VERSION_CURRENT, new MockAnalyzer()));
    byte[] b = new byte[50];
    for(int i=0;i<50;i++)
      b[i] = (byte) (i+77);

    Document doc = new Document();
    Field f = new Field("binary", b, 10, 17);
    f.setTokenStream(new MockTokenizer(new StringReader("doc1field1"), MockTokenizer.WHITESPACE, false));
    Field f2 = newField("string", "value", Field.Store.YES,Field.Index.ANALYZED);
    f2.setTokenStream(new MockTokenizer(new StringReader("doc1field2"), MockTokenizer.WHITESPACE, false));
    doc.add(f);
    doc.add(f2);
    w.addDocument(doc);
    
    // add 2 docs to test in-memory merging
    f.setTokenStream(new MockTokenizer(new StringReader("doc2field1"), MockTokenizer.WHITESPACE, false));
    f2.setTokenStream(new MockTokenizer(new StringReader("doc2field2"), MockTokenizer.WHITESPACE, false));
    w.addDocument(doc);
  
    // force segment flush so we can force a segment merge with doc3 later.
    w.commit();

    f.setTokenStream(new MockTokenizer(new StringReader("doc3field1"), MockTokenizer.WHITESPACE, false));
    f2.setTokenStream(new MockTokenizer(new StringReader("doc3field2"), MockTokenizer.WHITESPACE, false));

    w.addDocument(doc);
    w.commit();
    w.optimize();   // force segment merge.
    w.close();

    IndexReader ir = IndexReader.open(dir, true);
    doc = ir.document(0);
    f = doc.getField("binary");
    b = f.getBinaryValue();
    assertTrue(b != null);
    assertEquals(17, b.length, 17);
    assertEquals(87, b[0]);

    assertTrue(ir.document(0).getFieldable("binary").isBinary());
    assertTrue(ir.document(1).getFieldable("binary").isBinary());
    assertTrue(ir.document(2).getFieldable("binary").isBinary());
    
    assertEquals("value", ir.document(0).get("string"));
    assertEquals("value", ir.document(1).get("string"));
    assertEquals("value", ir.document(2).get("string"));


    // test that the terms were indexed.
    assertTrue(MultiFields.getTermDocsEnum(ir, null, "binary", new BytesRef("doc1field1")).nextDoc() != DocIdSetIterator.NO_MORE_DOCS);
    assertTrue(MultiFields.getTermDocsEnum(ir, null, "binary", new BytesRef("doc2field1")).nextDoc() != DocIdSetIterator.NO_MORE_DOCS);
    assertTrue(MultiFields.getTermDocsEnum(ir, null, "binary", new BytesRef("doc3field1")).nextDoc() != DocIdSetIterator.NO_MORE_DOCS);
    assertTrue(MultiFields.getTermDocsEnum(ir, null, "string", new BytesRef("doc1field2")).nextDoc() != DocIdSetIterator.NO_MORE_DOCS);
    assertTrue(MultiFields.getTermDocsEnum(ir, null, "string", new BytesRef("doc2field2")).nextDoc() != DocIdSetIterator.NO_MORE_DOCS);
    assertTrue(MultiFields.getTermDocsEnum(ir, null, "string", new BytesRef("doc3field2")).nextDoc() != DocIdSetIterator.NO_MORE_DOCS);

    ir.close();
    dir.close();

  }

  // LUCENE-1727: make sure doc fields are stored in order
  public void testStoredFieldsOrder() throws Throwable {
    Directory d = newDirectory();
    IndexWriter w = new IndexWriter(d, newIndexWriterConfig( TEST_VERSION_CURRENT, new MockAnalyzer()));
    Document doc = new Document();
    doc.add(newField("zzz", "a b c", Field.Store.YES, Field.Index.NO));
    doc.add(newField("aaa", "a b c", Field.Store.YES, Field.Index.NO));
    doc.add(newField("zzz", "1 2 3", Field.Store.YES, Field.Index.NO));
    w.addDocument(doc);
    IndexReader r = w.getReader();
    doc = r.document(0);
    Iterator<Fieldable> it = doc.getFields().iterator();
    assertTrue(it.hasNext());
    Field f = (Field) it.next();
    assertEquals(f.name(), "zzz");
    assertEquals(f.stringValue(), "a b c");

    assertTrue(it.hasNext());
    f = (Field) it.next();
    assertEquals(f.name(), "aaa");
    assertEquals(f.stringValue(), "a b c");

    assertTrue(it.hasNext());
    f = (Field) it.next();
    assertEquals(f.name(), "zzz");
    assertEquals(f.stringValue(), "1 2 3");
    assertFalse(it.hasNext());
    r.close();
    w.close();
    d.close();
  }

  public void testEmbeddedFFFF() throws Throwable {

    Directory d = newDirectory();
    IndexWriter w = new IndexWriter(d, newIndexWriterConfig( TEST_VERSION_CURRENT, new MockAnalyzer()));
    Document doc = new Document();
    doc.add(newField("field", "a a\uffffb", Field.Store.NO, Field.Index.ANALYZED));
    w.addDocument(doc);
    doc = new Document();
    doc.add(newField("field", "a", Field.Store.NO, Field.Index.ANALYZED));
    w.addDocument(doc);
    IndexReader r = w.getReader();
    assertEquals(1, r.docFreq(new Term("field", "a\uffffb")));
    r.close();
    w.close();
    _TestUtil.checkIndex(d);
    d.close();
  }

  public void testNoDocsIndex() throws Throwable {
    Directory dir = newDirectory();
    IndexWriter writer = new IndexWriter(dir, newIndexWriterConfig( 
        TEST_VERSION_CURRENT, new MockAnalyzer()));
    ByteArrayOutputStream bos = new ByteArrayOutputStream(1024);
    writer.setInfoStream(new PrintStream(bos));
    writer.addDocument(new Document());
    writer.close();

    _TestUtil.checkIndex(dir);
    dir.close();
  }
  
  // LUCENE-2095: make sure with multiple threads commit
  // doesn't return until all changes are in fact in the
  // index
  public void testCommitThreadSafety() throws Throwable {
    final int NUM_THREADS = 5;
    final double RUN_SEC = 0.5;
    final Directory dir = newDirectory();
    final RandomIndexWriter w = new RandomIndexWriter(random, dir, newIndexWriterConfig( 
                                                                                        TEST_VERSION_CURRENT, new MockAnalyzer()).setMergePolicy(newLogMergePolicy()));
    _TestUtil.reduceOpenFiles(w.w);
    w.commit();
    final AtomicBoolean failed = new AtomicBoolean();
    Thread[] threads = new Thread[NUM_THREADS];
    final long endTime = System.currentTimeMillis()+((long) (RUN_SEC*1000));
    for(int i=0;i<NUM_THREADS;i++) {
      final int finalI = i;
      threads[i] = new Thread() {
          @Override
          public void run() {
            try {
              final Document doc = new Document();
              IndexReader r = IndexReader.open(dir);
              Field f = newField("f", "", Field.Store.NO, Field.Index.NOT_ANALYZED);
              doc.add(f);
              int count = 0;
              do {
                if (failed.get()) break;
                for(int j=0;j<10;j++) {
                  final String s = finalI + "_" + String.valueOf(count++);
                  f.setValue(s);
                  w.addDocument(doc);
                  w.commit();
                  IndexReader r2 = r.reopen();
                  assertTrue(r2 != r);
                  r.close();
                  r = r2;
                  assertEquals("term=f:" + s + "; r=" + r, 1, r.docFreq(new Term("f", s)));
                }
              } while(System.currentTimeMillis() < endTime);
              r.close();
            } catch (Throwable t) {
              failed.set(true);
              throw new RuntimeException(t);
            }
          }
        };
      threads[i].start();
    }
    for(int i=0;i<NUM_THREADS;i++) {
      threads[i].join();
    }
    assertFalse(failed.get());
    w.close();
    dir.close();
  }

  // both start & end are inclusive
  private final int getInt(Random r, int start, int end) {
    return start + r.nextInt(1+end-start);
  }

  private void checkTermsOrder(IndexReader r, Set<String> allTerms, boolean isTop) throws IOException {
    TermsEnum terms = MultiFields.getFields(r).terms("f").iterator();

    BytesRef last = new BytesRef();

    Set<String> seenTerms = new HashSet<String>();

    while(true) {
      final BytesRef term = terms.next();
      if (term == null) {
        break;
      }

      assertTrue(last.compareTo(term) < 0);
      last.copy(term);

      final String s = term.utf8ToString();
      assertTrue("term " + termDesc(s) + " was not added to index (count=" + allTerms.size() + ")", allTerms.contains(s));
      seenTerms.add(s);
    }

    if (isTop) {
      assertTrue(allTerms.equals(seenTerms));
    }

    // Test seeking:
    Iterator<String> it = seenTerms.iterator();
    while(it.hasNext()) {
      BytesRef tr = new BytesRef(it.next());
      assertEquals("seek failed for term=" + termDesc(tr.utf8ToString()),
                   TermsEnum.SeekStatus.FOUND,
                   terms.seek(tr));
    }
  }

  private final String asUnicodeChar(char c) {
    return "U+" + Integer.toHexString(c);
  }

  private final String termDesc(String s) {
    final String s0;
    assertTrue(s.length() <= 2);
    if (s.length() == 1) {
      s0 = asUnicodeChar(s.charAt(0));
    } else {
      s0 = asUnicodeChar(s.charAt(0)) + "," + asUnicodeChar(s.charAt(1));
    }
    return s0;
  }

  // Make sure terms, including ones with surrogate pairs,
  // sort in codepoint sort order by default
  public void testTermUTF16SortOrder() throws Throwable {
    Random rnd = random;
    Directory dir = newDirectory();
    RandomIndexWriter writer = new RandomIndexWriter(rnd, dir);
    Document d = new Document();
    // Single segment
    Field f = newField("f", "", Field.Store.NO, Field.Index.NOT_ANALYZED);
    d.add(f);
    char[] chars = new char[2];
    final Set<String> allTerms = new HashSet<String>();

    int num = 200 * RANDOM_MULTIPLIER;
    for (int i = 0; i < num; i++) {

      final String s;
      if (rnd.nextBoolean()) {
        // Single char
        if (rnd.nextBoolean()) {
          // Above surrogates
          chars[0] = (char) getInt(rnd, 1+UnicodeUtil.UNI_SUR_LOW_END, 0xffff);
        } else {
          // Below surrogates
          chars[0] = (char) getInt(rnd, 0, UnicodeUtil.UNI_SUR_HIGH_START-1);
        }
        s = new String(chars, 0, 1);
      } else {
        // Surrogate pair
        chars[0] = (char) getInt(rnd, UnicodeUtil.UNI_SUR_HIGH_START, UnicodeUtil.UNI_SUR_HIGH_END);
        assertTrue(((int) chars[0]) >= UnicodeUtil.UNI_SUR_HIGH_START && ((int) chars[0]) <= UnicodeUtil.UNI_SUR_HIGH_END);
        chars[1] = (char) getInt(rnd, UnicodeUtil.UNI_SUR_LOW_START, UnicodeUtil.UNI_SUR_LOW_END);
        s = new String(chars, 0, 2);
      }
      allTerms.add(s);
      f.setValue(s);

      writer.addDocument(d);

      if ((1+i) % 42 == 0) {
        writer.commit();
      }
    }

    IndexReader r = writer.getReader();

    // Test each sub-segment
    final IndexReader[] subs = r.getSequentialSubReaders();
    for(int i=0;i<subs.length;i++) {
      checkTermsOrder(subs[i], allTerms, false);
    }
    checkTermsOrder(r, allTerms, true);

    // Test multi segment
    r.close();

    writer.optimize();

    // Test optimized single segment
    r = writer.getReader();
    checkTermsOrder(r, allTerms, true);
    r.close();

    writer.close();
    dir.close();
  }

  public void testIndexDivisor() throws Exception {
    Directory dir = newDirectory();
    IndexWriterConfig config = new IndexWriterConfig(TEST_VERSION_CURRENT, new MockAnalyzer());
    config.setTermIndexInterval(2);
    IndexWriter w = new IndexWriter(dir, config);
    StringBuilder s = new StringBuilder();
    // must be > 256
    for(int i=0;i<300;i++) {
      s.append(' ').append(i);
    }
    Document d = new Document();
    Field f = newField("field", s.toString(), Field.Store.NO, Field.Index.ANALYZED);
    d.add(f);
    w.addDocument(d);
    
    IndexReader r = w.getReader().getSequentialSubReaders()[0];
    TermsEnum t = r.fields().terms("field").iterator();
    int count = 0;
    while(t.next() != null) {
      final DocsEnum docs = t.docs(null, null);
      assertEquals(0, docs.nextDoc());
      assertEquals(DocIdSetIterator.NO_MORE_DOCS, docs.nextDoc());
      count++;
    }
    assertEquals(300, count);
    r.close();
    w.close();
    dir.close();
  }

  public void testDeleteUnusedFiles() throws Exception {
    for(int iter=0;iter<2;iter++) {
      Directory dir = newDirectory();

      LogMergePolicy mergePolicy = newLogMergePolicy(true);
      mergePolicy.setNoCFSRatio(1); // This test expects all of its segments to be in CFS

      IndexWriter w = new IndexWriter(
          dir,
          newIndexWriterConfig(TEST_VERSION_CURRENT, new MockAnalyzer()).
              setMergePolicy(mergePolicy)
      );
      Document doc = new Document();
      doc.add(newField("field", "go", Field.Store.NO, Field.Index.ANALYZED));
      w.addDocument(doc);
      IndexReader r;
      if (iter == 0) {
        // use NRT
        r = w.getReader();
      } else {
        // don't use NRT
        w.commit();
        r = IndexReader.open(dir);
      }

      List<String> files = Arrays.asList(dir.listAll());
      assertTrue(files.contains("_0.cfs"));
      w.addDocument(doc);
      w.optimize();
      if (iter == 1) {
        w.commit();
      }
      IndexReader r2 = r.reopen();
      assertTrue(r != r2);
      files = Arrays.asList(dir.listAll());
      assertTrue(files.contains("_0.cfs"));
      // optimize created this
      //assertTrue(files.contains("_2.cfs"));
      w.deleteUnusedFiles();

      files = Arrays.asList(dir.listAll());
      // r still holds this file open
      assertTrue(files.contains("_0.cfs"));
      //assertTrue(files.contains("_2.cfs"));

      r.close();
      if (iter == 0) {
        // on closing NRT reader, it calls writer.deleteUnusedFiles
        files = Arrays.asList(dir.listAll());
        assertFalse(files.contains("_0.cfs"));
      } else {
        // now writer can remove it
        w.deleteUnusedFiles();
        files = Arrays.asList(dir.listAll());
        assertFalse(files.contains("_0.cfs"));
      }
      //assertTrue(files.contains("_2.cfs"));

      w.close();
      r2.close();

      dir.close();
    }
  }

  public void testDeleteUnsedFiles2() throws Exception {
    // Validates that iw.deleteUnusedFiles() also deletes unused index commits
    // in case a deletion policy which holds onto commits is used.
    Directory dir = newDirectory();
    SnapshotDeletionPolicy sdp = new SnapshotDeletionPolicy(new KeepOnlyLastCommitDeletionPolicy());
    IndexWriter writer = new IndexWriter(dir, newIndexWriterConfig( 
        TEST_VERSION_CURRENT, new MockAnalyzer())
        .setIndexDeletionPolicy(sdp));
    
    // First commit
    Document doc = new Document();
    doc.add(newField("c", "val", Store.YES, Index.ANALYZED, TermVector.WITH_POSITIONS_OFFSETS));
    writer.addDocument(doc);
    writer.commit();
    assertEquals(1, IndexReader.listCommits(dir).size());

    // Keep that commit
    sdp.snapshot("id");
    
    // Second commit - now KeepOnlyLastCommit cannot delete the prev commit.
    doc = new Document();
    doc.add(newField("c", "val", Store.YES, Index.ANALYZED, TermVector.WITH_POSITIONS_OFFSETS));
    writer.addDocument(doc);
    writer.commit();
    assertEquals(2, IndexReader.listCommits(dir).size());

    // Should delete the unreferenced commit
    sdp.release("id");
    writer.deleteUnusedFiles();
    assertEquals(1, IndexReader.listCommits(dir).size());
    
    writer.close();
    dir.close();
  }
  
  private static class FlushCountingIndexWriter extends IndexWriter {
    int flushCount;
    public FlushCountingIndexWriter(Directory dir, IndexWriterConfig iwc) throws IOException {
      super(dir, iwc);
    }
    @Override
    public void doAfterFlush() {
      flushCount++;
    }
  }

  public void testIndexingThenDeleting() throws Exception {
    final Random r = random;

    Directory dir = newDirectory();
    FlushCountingIndexWriter w = new FlushCountingIndexWriter(dir, newIndexWriterConfig( TEST_VERSION_CURRENT, new MockAnalyzer(MockTokenizer.WHITESPACE, true, false)).setRAMBufferSizeMB(0.5).setMaxBufferedDocs(-1).setMaxBufferedDeleteTerms(-1));
    w.setInfoStream(VERBOSE ? System.out : null);
    Document doc = new Document();
    doc.add(newField("field", "go 1 2 3 4 5 6 7 8 9 10 11 12 13 14 15 16 17 18 19 20", Field.Store.NO, Field.Index.ANALYZED));
    int num = 6 * RANDOM_MULTIPLIER;
    for (int iter = 0; iter < num; iter++) {
      int count = 0;

      final boolean doIndexing = r.nextBoolean();
      if (VERBOSE) {
        System.out.println("TEST: iter doIndexing=" + doIndexing);
      }
      if (doIndexing) {
        // Add docs until a flush is triggered
        final int startFlushCount = w.flushCount;
        while(w.flushCount == startFlushCount) {
          w.addDocument(doc);
          count++;
        }
      } else {
        // Delete docs until a flush is triggered
        final int startFlushCount = w.flushCount;
        while(w.flushCount == startFlushCount) {
          w.deleteDocuments(new Term("foo", ""+count));
          count++;
        }
      }
      assertTrue("flush happened too quickly during " + (doIndexing ? "indexing" : "deleting") + " count=" + count, count > 1500);
    }
    w.close();
    dir.close();
  }
  
  public void testNoCommits() throws Exception {
    // Tests that if we don't call commit(), the directory has 0 commits. This has
    // changed since LUCENE-2386, where before IW would always commit on a fresh
    // new index.
    Directory dir = newDirectory();
    IndexWriter writer = new IndexWriter(dir, newIndexWriterConfig( TEST_VERSION_CURRENT, new MockAnalyzer()));
    try {
      IndexReader.listCommits(dir);
      fail("listCommits should have thrown an exception over empty index");
    } catch (IndexNotFoundException e) {
      // that's expected !
    }
    // No changes still should generate a commit, because it's a new index.
    writer.close();
    assertEquals("expected 1 commits!", 1, IndexReader.listCommits(dir).size());
    dir.close();
  }

  public void testEmptyFSDirWithNoLock() throws Exception {
    // Tests that if FSDir is opened w/ a NoLockFactory (or SingleInstanceLF),
    // then IndexWriter ctor succeeds. Previously (LUCENE-2386) it failed 
    // when listAll() was called in IndexFileDeleter.
    Directory dir = newFSDirectory(new File(TEMP_DIR, "emptyFSDirNoLock"), NoLockFactory.getNoLockFactory());
    new IndexWriter(dir, newIndexWriterConfig( TEST_VERSION_CURRENT, new MockAnalyzer())).close();
    dir.close();
  }

  public void testEmptyDirRollback() throws Exception {
    // Tests that if IW is created over an empty Directory, some documents are
    // indexed, flushed (but not committed) and then IW rolls back, then no 
    // files are left in the Directory.
    Directory dir = newDirectory();
    IndexWriter writer = new IndexWriter(dir, newIndexWriterConfig( 
        TEST_VERSION_CURRENT, new MockAnalyzer())
                                         .setMaxBufferedDocs(2).setMergePolicy(newLogMergePolicy()));
    String[] files = dir.listAll();

    writer.setInfoStream(VERBOSE ? System.out : null);

    // Creating over empty dir should not create any files,
    // or, at most the write.lock file
    final int extraFileCount;
    if (files.length == 1) {
      assertEquals("write.lock", files[0]);
      extraFileCount = 1;
    } else {
      assertEquals(0, files.length);
      extraFileCount = 0;
    }

    Document doc = new Document();
    // create as many files as possible
    doc.add(newField("c", "val", Store.YES, Index.ANALYZED, TermVector.WITH_POSITIONS_OFFSETS));
    writer.addDocument(doc);
    // Adding just one document does not call flush yet.
    assertEquals("only the stored and term vector files should exist in the directory", 5 + extraFileCount, dir.listAll().length);
    
    doc = new Document();
    doc.add(newField("c", "val", Store.YES, Index.ANALYZED, TermVector.WITH_POSITIONS_OFFSETS));
    writer.addDocument(doc);

    // The second document should cause a flush.
    assertTrue("flush should have occurred and files should have been created", dir.listAll().length > 5 + extraFileCount);

    // After rollback, IW should remove all files
    writer.rollback();
    assertEquals("no files should exist in the directory after rollback", 0, dir.listAll().length);

    // Since we rolled-back above, that close should be a no-op
    writer.close();
    assertEquals("expected a no-op close after IW.rollback()", 0, dir.listAll().length);
    dir.close();
  }

  public void testNoSegmentFile() throws IOException {
    Directory dir = newDirectory();
    dir.setLockFactory(NoLockFactory.getNoLockFactory());
    IndexWriter w = new IndexWriter(dir, newIndexWriterConfig( 
        TEST_VERSION_CURRENT, new MockAnalyzer()).setMaxBufferedDocs(2));
    
    Document doc = new Document();
    doc.add(newField("c", "val", Store.YES, Index.ANALYZED, TermVector.WITH_POSITIONS_OFFSETS));
    w.addDocument(doc);
    w.addDocument(doc);
    IndexWriter w2 = new IndexWriter(dir, newIndexWriterConfig( 
        TEST_VERSION_CURRENT, new MockAnalyzer()).setMaxBufferedDocs(2)
        .setOpenMode(OpenMode.CREATE));
    
    w2.close();
    // If we don't do that, the test fails on Windows
    w.rollback();
    dir.close();
  }

  public void testFutureCommit() throws Exception {
    Directory dir = newDirectory();

    IndexWriter w = new IndexWriter(dir, newIndexWriterConfig( TEST_VERSION_CURRENT, new MockAnalyzer()).setIndexDeletionPolicy(NoDeletionPolicy.INSTANCE));
    Document doc = new Document();
    w.addDocument(doc);

    // commit to "first"
    Map<String,String> commitData = new HashMap<String,String>();
    commitData.put("tag", "first");
    w.commit(commitData);

    // commit to "second"
    w.addDocument(doc);
    commitData.put("tag", "second");
    w.commit(commitData);
    w.close();

    // open "first" with IndexWriter
    IndexCommit commit = null;
    for(IndexCommit c : IndexReader.listCommits(dir)) {
      if (c.getUserData().get("tag").equals("first")) {
        commit = c;
        break;
      }
    }

    assertNotNull(commit);

    w = new IndexWriter(dir, newIndexWriterConfig( TEST_VERSION_CURRENT, new MockAnalyzer()).setIndexDeletionPolicy(NoDeletionPolicy.INSTANCE).setIndexCommit(commit));

    assertEquals(1, w.numDocs());
    
    // commit IndexWriter to "third"
    w.addDocument(doc);
    commitData.put("tag", "third");
    w.commit(commitData);
    w.close();

    // make sure "second" commit is still there
    commit = null;
    for(IndexCommit c : IndexReader.listCommits(dir)) {
      if (c.getUserData().get("tag").equals("second")) {
        commit = c;
        break;
      }
    }

    assertNotNull(commit);

    IndexReader r = IndexReader.open(commit, true);
    assertEquals(2, r.numDocs());
    r.close();

    // open "second", w/ writeable IndexReader & commit
    r = IndexReader.open(commit, NoDeletionPolicy.INSTANCE, false);
    assertEquals(2, r.numDocs());
    r.deleteDocument(0);
    r.deleteDocument(1);
    commitData.put("tag", "fourth");
    r.commit(commitData);
    r.close();

    // make sure "third" commit is still there
    commit = null;
    for(IndexCommit c : IndexReader.listCommits(dir)) {
      if (c.getUserData().get("tag").equals("third")) {
        commit = c;
        break;
      }
    }
    assertNotNull(commit);

    dir.close();
  }

  public void testRandomStoredFields() throws IOException {
    Directory dir = newDirectory();
    Random rand = random;
    RandomIndexWriter w = new RandomIndexWriter(rand, dir, newIndexWriterConfig(TEST_VERSION_CURRENT, new MockAnalyzer()).setMaxBufferedDocs(_TestUtil.nextInt(rand, 5, 20)));
    //w.w.setInfoStream(System.out);
    //w.w.setUseCompoundFile(false);
    if (VERBOSE) {
      w.w.setInfoStream(System.out);
    }
    final int docCount = 200*RANDOM_MULTIPLIER;
    final int fieldCount = _TestUtil.nextInt(rand, 1, 5);
      
    final List<Integer> fieldIDs = new ArrayList<Integer>();

    Field idField = newField("id", "", Field.Store.YES, Field.Index.NOT_ANALYZED);

    for(int i=0;i<fieldCount;i++) {
      fieldIDs.add(i);
    }

    final Map<String,Document> docs = new HashMap<String,Document>();
    
    if (VERBOSE) {
      System.out.println("TEST: build index docCount=" + docCount);
    }

    for(int i=0;i<docCount;i++) {
      Document doc = new Document();
      doc.add(idField);
      final String id = ""+i;
      idField.setValue(id);
      docs.put(id, doc);

      for(int field: fieldIDs) {
        final String s;
        if (rand.nextInt(4) != 3) {
          s = _TestUtil.randomUnicodeString(rand, 1000);
          doc.add(newField("f"+field, s, Field.Store.YES, Field.Index.NO));
        } else {
          s = null;
        }
      }
      w.addDocument(doc);
      if (rand.nextInt(50) == 17) {
        // mixup binding of field name -> Number every so often
        Collections.shuffle(fieldIDs);
      }
      if (rand.nextInt(5) == 3 && i > 0) {
        final String delID = ""+rand.nextInt(i);
        if (VERBOSE) {
          System.out.println("TEST: delete doc " + delID);
        }
        w.deleteDocuments(new Term("id", delID));
        docs.remove(delID);
      }
    }

    if (VERBOSE) {
      System.out.println("TEST: " + docs.size() + " docs in index; now load fields");
    }
    if (docs.size() > 0) {
      String[] idsList = docs.keySet().toArray(new String[docs.size()]);

      for(int x=0;x<2;x++) {
        IndexReader r = w.getReader();
        IndexSearcher s = newSearcher(r);

        if (VERBOSE) {
          System.out.println("TEST: cycle x=" + x + " r=" + r);
        }

        for(int iter=0;iter<1000*RANDOM_MULTIPLIER;iter++) {
          String testID = idsList[rand.nextInt(idsList.length)];
          TopDocs hits = s.search(new TermQuery(new Term("id", testID)), 1);
          assertEquals(1, hits.totalHits);
          Document doc = r.document(hits.scoreDocs[0].doc);
          Document docExp = docs.get(testID);
          for(int i=0;i<fieldCount;i++) {
            assertEquals("doc " + testID + ", field f" + fieldCount + " is wrong", docExp.get("f"+i),  doc.get("f"+i));
          }
        }
        s.close();
        r.close();
        w.optimize();
      }
    }
    w.close();
    dir.close();
  }

  public void testNoUnwantedTVFiles() throws Exception {

    Directory dir = newDirectory();
    IndexWriter indexWriter = new IndexWriter(dir, newIndexWriterConfig(TEST_VERSION_CURRENT, new MockAnalyzer()).setRAMBufferSizeMB(0.01).setMergePolicy(newLogMergePolicy()));
    ((LogMergePolicy) indexWriter.getConfig().getMergePolicy()).setUseCompoundFile(false);

    String BIG="alskjhlaksjghlaksjfhalksvjepgjioefgjnsdfjgefgjhelkgjhqewlrkhgwlekgrhwelkgjhwelkgrhwlkejg";
    BIG=BIG+BIG+BIG+BIG;

    for (int i=0; i<2; i++) {
      Document doc = new Document();
      doc.add(new Field("id", Integer.toString(i)+BIG, Field.Store.YES, Field.Index.NOT_ANALYZED_NO_NORMS));
      doc.add(new Field("str", Integer.toString(i)+BIG, Field.Store.YES, Field.Index.NOT_ANALYZED));
      doc.add(new Field("str2", Integer.toString(i)+BIG, Field.Store.YES, Field.Index.ANALYZED));
      doc.add(new Field("str3", Integer.toString(i)+BIG, Field.Store.YES, Field.Index.ANALYZED_NO_NORMS));
      indexWriter.addDocument(doc);
    }

    indexWriter.close();

    _TestUtil.checkIndex(dir);

    assertNoUnreferencedFiles(dir, "no tv files");
    String[] files = dir.listAll();
    for(String file : files) {
      assertTrue(!file.endsWith(IndexFileNames.VECTORS_FIELDS_EXTENSION));
      assertTrue(!file.endsWith(IndexFileNames.VECTORS_INDEX_EXTENSION));
      assertTrue(!file.endsWith(IndexFileNames.VECTORS_DOCUMENTS_EXTENSION));
    }

    dir.close();
  }

<<<<<<< HEAD
  public void testGrowingGaps() throws Exception {
    Directory dir = newDirectory();
    RandomIndexWriter w = new RandomIndexWriter(random, dir, newIndexWriterConfig(TEST_VERSION_CURRENT, new MockAnalyzer()));
    //w.w.setInfoStream(System.out);
    Document doc = new Document();
    Field f = newField(random, "field", "two", Field.Store.NO, Field.Index.ANALYZED);
    doc.add(f);
    final int NUM_GAPS = 100;
    for(int i=0;i<NUM_GAPS;i++) {
      f.setValue("one");
      w.addDocument(doc);
      f.setValue("two");
      for(int j=0;j<1+i;j++) {
        w.addDocument(doc);
      }
    }

    // MultiBulkPostingsEnum doesn't jump (yet):
    w.optimize();

    IndexReader r = w.getReader();
    w.close();

    DocsEnum docs = MultiFields.getTermDocsEnum(r,
                                                MultiFields.getDeletedDocs(r),
                                                "field",
                                                new BytesRef("one"));
    // test simple linear scan:
    int[] docIDs = new int[r.maxDoc()];
    int upto = 0;
    int docID;
    int expDocID = 0;
    int gap = 2;
    while((docID = docs.nextDoc()) != DocsEnum.NO_MORE_DOCS) {
      //System.out.println("  got doc=" + docID + " ord=" + upto);
      docIDs[upto++] = docID;
      assertEquals(expDocID, docID);
      expDocID += gap;
      gap++;
    }
    assertEquals(NUM_GAPS, upto);

    // test advance:
    for(int i=0;i<NUM_GAPS;i++) {
      docs = MultiFields.getTermDocsEnum(r,
                                         MultiFields.getDeletedDocs(r),
                                         "field",
                                         new BytesRef("one"));
      //System.out.println("  .advance(" + docIDs[i] + ")");
      assertEquals(docIDs[i], docs.advance(docIDs[i]));
      for(int j=i+1;j<NUM_GAPS;j++) {
        assertEquals(docIDs[j], docs.nextDoc());
      }
      assertEquals(DocsEnum.NO_MORE_DOCS, docs.nextDoc());
    }

    assertEquals(NUM_GAPS, r.docFreq("field", new BytesRef("one")));

    BulkPostingsEnum bulkPostings = MultiFields.getBulkPostingsEnum(r,
                                                                    "field",
                                                                    new BytesRef("one"),
                                                                    false,
                                                                    false);

    // test simple linear scan using BulkPostingsEnum:
    BulkPostingsEnum.BlockReader docDeltasReader = bulkPostings.getDocDeltasReader();
    int[] docDeltas = docDeltasReader.getBuffer();
    int docDeltaUpto = docDeltasReader.offset();
    int docDeltaMax = docDeltasReader.end();
    docID = 0;
    for(int i=0;i<NUM_GAPS;i++) {
      if (docDeltaUpto == docDeltaMax) {
        docDeltaUpto = 0;
        docDeltaMax = docDeltasReader.fill();
      }
      assertTrue(docDeltas[docDeltaUpto] > 0 || i==0);
      docID += docDeltas[docDeltaUpto++];
      assertEquals(docID, docIDs[i]);
    }

    // nocommit test reuse too
    // test jump using BulkPostingsEnum:
    boolean didJump = false;
    for(int i=0;i<NUM_GAPS;i++) {
      //System.out.println("GAP i=" + i);
      bulkPostings = MultiFields.getBulkPostingsEnum(r,
                                                     "field",
                                                     new BytesRef("one"),
                                                     false,
                                                     false);
      //System.out.println("try jump " + docIDs[i]);
      final BulkPostingsEnum.JumpResult jr = bulkPostings.jump(docIDs[i], 0);
      int count;
      if (jr != null) {
        //System.out.println("  got jump!");
        didJump = true;
        assertEquals("jump to docID=" + docID + " got count=" + jr.count + " docID=" + jr.docID, docIDs[jr.count-1], jr.docID);
        docID = jr.docID;
        count = jr.count;
      } else {
        //System.out.println("  no jump!");
        docID = 0;
        count = 0;
      }
      docDeltasReader = bulkPostings.getDocDeltasReader();
      docDeltas = docDeltasReader.getBuffer();
      docDeltaUpto = docDeltasReader.offset();
      docDeltaMax = docDeltasReader.end();
      for(int j=count;j<NUM_GAPS;j++) {
        //System.out.println("  GAP j=" + j);
        if (docDeltaUpto >= docDeltaMax) {
          docDeltaUpto = 0;
          docDeltaMax = docDeltasReader.fill();
        }
        //System.out.println("  docUpto=" + docDeltaUpto + " delta=" + docDeltas[docDeltaUpto]);
        docID += docDeltas[docDeltaUpto++];
        assertEquals(docIDs[j], docID);
      }
    }
    assertTrue(CodecProvider.getDefault().getFieldCodec("field").equals("SimpleText") || didJump);
    
    r.close();
=======
  public void testDeleteAllSlowly() throws Exception {
    final Directory dir = newDirectory();
    RandomIndexWriter w = new RandomIndexWriter(random, dir);
    final int NUM_DOCS = 1000 * RANDOM_MULTIPLIER;
    final List<Integer> ids = new ArrayList<Integer>(NUM_DOCS);
    for(int id=0;id<NUM_DOCS;id++) {
      ids.add(id);
    }
    Collections.shuffle(ids, random);
    for(int id : ids) {
      Document doc = new Document();
      doc.add(newField("id", ""+id, Field.Index.NOT_ANALYZED));
      w.addDocument(doc);
    }
    Collections.shuffle(ids, random);
    int upto = 0;
    while(upto < ids.size()) {
      final int left = ids.size() - upto;
      final int inc = Math.min(left, _TestUtil.nextInt(random, 1, 20));
      final int limit = upto + inc;
      while(upto < limit) {
        w.deleteDocuments(new Term("id", ""+ids.get(upto++)));
      }
      final IndexReader r = w.getReader();
      assertEquals(NUM_DOCS - upto, r.numDocs());
      r.close();
    }

    w.close();
>>>>>>> 70a9910b
    dir.close();
  }
}<|MERGE_RESOLUTION|>--- conflicted
+++ resolved
@@ -2876,10 +2876,10 @@
     dir.close();
   }
 
-<<<<<<< HEAD
   public void testGrowingGaps() throws Exception {
     Directory dir = newDirectory();
-    RandomIndexWriter w = new RandomIndexWriter(random, dir, newIndexWriterConfig(TEST_VERSION_CURRENT, new MockAnalyzer()));
+    RandomIndexWriter w = new RandomIndexWriter(random, dir, 
+        newIndexWriterConfig(TEST_VERSION_CURRENT, new MockAnalyzer()).setMergePolicy(newInOrderLogMergePolicy()));
     //w.w.setInfoStream(System.out);
     Document doc = new Document();
     Field f = newField(random, "field", "two", Field.Store.NO, Field.Index.ANALYZED);
@@ -2999,7 +2999,9 @@
     assertTrue(CodecProvider.getDefault().getFieldCodec("field").equals("SimpleText") || didJump);
     
     r.close();
-=======
+    dir.close();
+  }
+
   public void testDeleteAllSlowly() throws Exception {
     final Directory dir = newDirectory();
     RandomIndexWriter w = new RandomIndexWriter(random, dir);
@@ -3029,7 +3031,6 @@
     }
 
     w.close();
->>>>>>> 70a9910b
     dir.close();
   }
 }